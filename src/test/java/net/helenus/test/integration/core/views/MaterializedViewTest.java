/*
 *      Copyright (C) 2015 The Helenus Authors
 *
 *   Licensed under the Apache License, Version 2.0 (the "License");
 *   you may not use this file except in compliance with the License.
 *   You may obtain a copy of the License at
 *
 *      http://www.apache.org/licenses/LICENSE-2.0
 *
 *   Unless required by applicable law or agreed to in writing, software
 *   distributed under the License is distributed on an "AS IS" BASIS,
 *   WITHOUT WARRANTIES OR CONDITIONS OF ANY KIND, either express or implied.
 *   See the License for the specific language governing permissions and
 *   limitations under the License.
 */
package net.helenus.test.integration.core.views;

import static net.helenus.core.Query.eq;

import java.text.ParseException;
import java.text.SimpleDateFormat;
import java.util.*;
import java.util.concurrent.TimeoutException;

import net.helenus.core.Helenus;
import net.helenus.core.HelenusSession;
import net.helenus.test.integration.build.AbstractEmbeddedCassandraTest;
import org.junit.BeforeClass;
import org.junit.Test;

// See: https://docs.datastax.com/en/cql/3.3/cql/cql_using/useCreateMV.html
//      https://docs.datastax.com/en/cql/3.3/cql/cql_reference/cqlCreateMaterializedView.html
//      https://www.datastax.com/dev/blog/materialized-view-performance-in-cassandra-3-x
//      https://cassandra-zone.com/materialized-views/
public class MaterializedViewTest extends AbstractEmbeddedCassandraTest {

  static Cyclist cyclist;
  static HelenusSession session;

  static Date dateFromString(String dateInString) {
    SimpleDateFormat formatter = new SimpleDateFormat("dd-MMM-yyyy");
    try {
      return formatter.parse(dateInString);
    } catch (ParseException e) {
      e.printStackTrace();
    }
    return null;
  }

  @BeforeClass
  public static void beforeTest() {
    session =
        Helenus.init(getSession())
            .showCql()
            .add(Cyclist.class)
            .add(CyclistsByAge.class)
            .autoCreateDrop()
            .get();
    cyclist = session.dsl(Cyclist.class);

    try {
      session
        .insert(cyclist)
        .value(cyclist::cid, UUID.randomUUID())
        .value(cyclist::age, 18)
        .value(cyclist::birthday, dateFromString("1997-02-08"))
        .value(cyclist::country, "Netherlands")
        .value(cyclist::name, "Pascal EENKHOORN")
        .sync();
    }
    catch (TimeoutException e) {}
  }

  @Test
<<<<<<< HEAD
  public void testMv() throws Exception {
=======
  public void testMv() throws TimeoutException {
>>>>>>> 0dba5d6c
    session.select(Cyclist.class).from(CyclistsByAge.class).where(cyclist::age, eq(18)).sync();
  }
}<|MERGE_RESOLUTION|>--- conflicted
+++ resolved
@@ -72,11 +72,7 @@
   }
 
   @Test
-<<<<<<< HEAD
-  public void testMv() throws Exception {
-=======
   public void testMv() throws TimeoutException {
->>>>>>> 0dba5d6c
     session.select(Cyclist.class).from(CyclistsByAge.class).where(cyclist::age, eq(18)).sync();
   }
 }