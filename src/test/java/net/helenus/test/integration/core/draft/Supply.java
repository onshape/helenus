--- conflicted
+++ resolved
@@ -1,10 +1,6 @@
 package net.helenus.test.integration.core.draft;
 
-<<<<<<< HEAD
-import java.lang.reflect.Proxy;
-=======
 import com.datastax.driver.core.utils.UUIDs;
->>>>>>> 953b4703
 import java.util.List;
 import java.util.Map;
 import java.util.Set;
@@ -17,12 +13,6 @@
 @Table
 public interface Supply {
 
-<<<<<<< HEAD
-    static Supply supply = Helenus.dsl(Supply.class);
-
-    @PartitionKey UUID id();
-    @ClusteringColumn(ordinal=0) default String region() { return "NORAM"; }
-=======
   static Supply supply = Helenus.dsl(Supply.class);
 
   @PartitionKey
@@ -32,7 +22,6 @@
   default String region() {
     return "NORAM";
   }
->>>>>>> 953b4703
 
   @Index(caseSensitive = false)
   String code();
@@ -54,17 +43,10 @@
     return new Draft(region);
   }
 
-<<<<<<< HEAD
-            // Primary Key:
-            set(supply::id, UUIDs.timeBased());
-            set(supply::region, region);
-        }
-=======
   @Transient
   default Draft update() {
     return new Draft(this);
   }
->>>>>>> 953b4703
 
   class Draft extends AbstractEntityDraft<Supply> {
 
@@ -72,26 +54,6 @@
     Draft(String region) {
       super(null);
 
-<<<<<<< HEAD
-        // Immutable properties:
-        public UUID id() {
-            return this.<UUID>get(supply::id, UUID.class);
-        }
-
-        public String region() {
-            return this.<String>get(supply::region, String.class);
-        }
-
-        // Mutable properties:
-        public String code() {
-            return this.<String>get(supply::code, String.class);
-        }
-
-        public Draft code(String code) {
-            mutate(supply::code, code);
-            return this;
-        }
-=======
       // Primary Key:
       set(supply::id, UUIDs.timeBased());
       set(supply::region, region);
@@ -118,23 +80,12 @@
     public String code() {
       return this.<String>get(supply::code, String.class);
     }
->>>>>>> 953b4703
 
     public Draft code(String code) {
       mutate(supply::code, code);
       return this;
     }
 
-<<<<<<< HEAD
-        public String description() {
-            return this.<String>get(supply::description, String.class);
-        }
-
-        public Draft description(String description) {
-            mutate(supply::description, description);
-            return this;
-        }
-=======
     public Draft setCode(String code) {
       return code(code);
     }
@@ -142,23 +93,12 @@
     public String description() {
       return this.<String>get(supply::description, String.class);
     }
->>>>>>> 953b4703
 
     public Draft description(String description) {
       mutate(supply::description, description);
       return this;
     }
 
-<<<<<<< HEAD
-        public Map<String, Long> demand() {
-            return this.<Map<String, Long>>get(supply::demand, Map.class);
-        }
-
-        public Draft demand(Map<String, Long> demand) {
-            mutate(supply::demand, demand);
-            return this;
-        }
-=======
     public Draft setDescription(String description) {
       return description(description);
     }
@@ -166,23 +106,12 @@
     public Map<String, Long> demand() {
       return this.<Map<String, Long>>get(supply::demand, Map.class);
     }
->>>>>>> 953b4703
 
     public Draft demand(Map<String, Long> demand) {
       mutate(supply::demand, demand);
       return this;
     }
 
-<<<<<<< HEAD
-        public List<String> suppliers() {
-            return this.<List<String>>get(supply::suppliers, List.class);
-        }
-
-        public Draft suppliers(List<String> suppliers) {
-            mutate(supply::suppliers, suppliers);
-            return this;
-        }
-=======
     public Draft setDemand(Map<String, Long> demand) {
       return demand(demand);
     }
@@ -190,23 +119,12 @@
     public List<String> suppliers() {
       return this.<List<String>>get(supply::suppliers, List.class);
     }
->>>>>>> 953b4703
 
     public Draft suppliers(List<String> suppliers) {
       mutate(supply::suppliers, suppliers);
       return this;
     }
 
-<<<<<<< HEAD
-        public Set<String> shipments() {
-            return this.<Set<String>>get(supply::shipments, Set.class);
-        }
-
-        public Draft shipments(Set<String> shipments) {
-            mutate(supply::shipments, shipments);
-            return this;
-        }
-=======
     public Draft setSuppliers(List<String> suppliers) {
       return suppliers(suppliers);
     }
@@ -214,7 +132,6 @@
     public Set<String> shipments() {
       return this.<Set<String>>get(supply::shipments, Set.class);
     }
->>>>>>> 953b4703
 
     public Draft shipments(Set<String> shipments) {
       mutate(supply::shipments, shipments);
