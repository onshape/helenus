--- conflicted
+++ resolved
@@ -88,17 +88,8 @@
 
 				if (dataType.getDataType() instanceof TupleType && !TupleValue.class.isAssignableFrom(javaType)) {
 
-<<<<<<< HEAD
-              Object childDsl =
-                      Helenus.dsl(
-                              javaType,
-                              classLoader,
-                              Optional.of(new HelenusPropertyNode(prop, parent)),
-                              metadata);
-=======
 					Object childDsl = Helenus.dsl(javaType, classLoader,
 							Optional.of(new HelenusPropertyNode(prop, parent)), metadata);
->>>>>>> eb449126
 
 					tupleMap.put(prop.getGetterMethod(), childDsl);
 				}
