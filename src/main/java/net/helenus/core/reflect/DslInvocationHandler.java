/*
 *      Copyright (C) 2015 The Helenus Authors
 *
 *   Licensed under the Apache License, Version 2.0 (the "License");
 *   you may not use this file except in compliance with the License.
 *   You may obtain a copy of the License at
 *
 *      http://www.apache.org/licenses/LICENSE-2.0
 *
 *   Unless required by applicable law or agreed to in writing, software
 *   distributed under the License is distributed on an "AS IS" BASIS,
 *   WITHOUT WARRANTIES OR CONDITIONS OF ANY KIND, either express or implied.
 *   See the License for the specific language governing permissions and
 *   limitations under the License.
 */
package net.helenus.core.reflect;

import com.datastax.driver.core.*;
import java.lang.reflect.InvocationHandler;
import java.lang.reflect.Method;
import java.lang.reflect.Proxy;
import java.util.HashMap;
import java.util.Map;
import java.util.Optional;
import net.helenus.core.Helenus;
import net.helenus.mapping.HelenusEntity;
import net.helenus.mapping.HelenusMappingEntity;
import net.helenus.mapping.HelenusProperty;
import net.helenus.mapping.type.AbstractDataType;
import net.helenus.mapping.type.DTDataType;
import net.helenus.mapping.type.UDTDataType;
import net.helenus.support.DslPropertyException;
import net.helenus.support.HelenusException;

public class DslInvocationHandler<E> implements InvocationHandler {

  private HelenusEntity entity = null;
  private Metadata metadata = null;

  private final Class<E> iface;
  private final ClassLoader classLoader;

  private final Optional<HelenusPropertyNode> parent;

  private final Map<Method, HelenusProperty> map = new HashMap<Method, HelenusProperty>();

  private final Map<Method, Object> udtMap = new HashMap<Method, Object>();
  private final Map<Method, Object> tupleMap = new HashMap<Method, Object>();

  public DslInvocationHandler(
      Class<E> iface,
      ClassLoader classLoader,
      Optional<HelenusPropertyNode> parent,
      Metadata metadata) {

    this.metadata = metadata;
    this.parent = parent;
    this.iface = iface;
    this.classLoader = classLoader;
  }

<<<<<<< HEAD
  public void setMetadata(Metadata metadata) {
=======
  public void setCassandraMetadataForHelenusSesion(Metadata metadata) {
>>>>>>> 3ef4ddd5
    if (metadata != null) {
      this.metadata = metadata;
      entity = init(metadata);
    }
  }

  private HelenusEntity init(Metadata metadata) {
    HelenusEntity entity = new HelenusMappingEntity(iface, metadata);

    for (HelenusProperty prop : entity.getOrderedProperties()) {

      map.put(prop.getGetterMethod(), prop);

      AbstractDataType type = prop.getDataType();
      Class<?> javaType = prop.getJavaType();

      if (type instanceof UDTDataType && !UDTValue.class.isAssignableFrom(javaType)) {

        Object childDsl =
            Helenus.dsl(
                javaType,
                classLoader,
                Optional.of(new HelenusPropertyNode(prop, parent)),
                metadata);

        udtMap.put(prop.getGetterMethod(), childDsl);
      }

      if (type instanceof DTDataType) {
        DTDataType dataType = (DTDataType) type;

        if (dataType.getDataType() instanceof TupleType
            && !TupleValue.class.isAssignableFrom(javaType)) {

          Object childDsl =
              Helenus.dsl(
                  javaType,
                  classLoader,
                  Optional.of(new HelenusPropertyNode(prop, parent)),
                  metadata);

          tupleMap.put(prop.getGetterMethod(), childDsl);
        }
      }
    }

    return entity;
  }

  @Override
  public Object invoke(Object proxy, Method method, Object[] args) throws Throwable {

    HelenusEntity entity = this.entity;
    String methodName = method.getName();

    if ("equals".equals(methodName) && method.getParameterCount() == 1) {
      Object otherObj = args[0];
      if (otherObj == null) {
        return false;
      }
      if (Proxy.isProxyClass(otherObj.getClass())) {
        return this == Proxy.getInvocationHandler(otherObj);
      }
      return false;
    }

    if (DslExportable.SET_METADATA_METHOD.equals(methodName)
        && args.length == 1
        && args[0] instanceof Metadata) {
      if (metadata == null) {
<<<<<<< HEAD
        this.setMetadata((Metadata) args[0]);
=======
        this.setCassandraMetadataForHelenusSesion((Metadata) args[0]);
>>>>>>> 3ef4ddd5
      }
      return null;
    }

    if (method.getParameterCount() != 0 || method.getReturnType() == void.class) {
      throw new HelenusException("invalid getter method " + method);
    }

    if ("hashCode".equals(methodName)) {
      return hashCode();
    }

    if (DslExportable.GET_PARENT_METHOD.equals(methodName)) {
      return parent.get();
    }

    if (entity == null) {
      entity = init(metadata);
    }

    if ("toString".equals(methodName)) {
      return entity.toString();
    }

    if (DslExportable.GET_ENTITY_METHOD.equals(methodName)) {
      return entity;
    }

    HelenusProperty prop = map.get(method);
    if (prop == null) {
      prop = entity.getProperty(methodName);
    }

    if (prop != null) {

      AbstractDataType type = prop.getDataType();

      if (type instanceof UDTDataType) {

        Object childDsl = udtMap.get(method);

        if (childDsl != null) {
          return childDsl;
        }
      }

      if (type instanceof DTDataType) {
        DTDataType dataType = (DTDataType) type;
        DataType dt = dataType.getDataType();

        switch (dt.getName()) {
          case TUPLE:
            Object childDsl = tupleMap.get(method);

            if (childDsl != null) {
              return childDsl;
            }

            break;

          case SET:
            return new SetDsl(new HelenusPropertyNode(prop, parent));

          case LIST:
            return new ListDsl(new HelenusPropertyNode(prop, parent));

          case MAP:
            return new MapDsl(new HelenusPropertyNode(prop, parent));

          default:
            break;
        }
      }

      throw new DslPropertyException(new HelenusPropertyNode(prop, parent));
    }

    throw new HelenusException("invalid method call " + method);
  }
}<|MERGE_RESOLUTION|>--- conflicted
+++ resolved
@@ -59,11 +59,7 @@
     this.classLoader = classLoader;
   }
 
-<<<<<<< HEAD
-  public void setMetadata(Metadata metadata) {
-=======
   public void setCassandraMetadataForHelenusSesion(Metadata metadata) {
->>>>>>> 3ef4ddd5
     if (metadata != null) {
       this.metadata = metadata;
       entity = init(metadata);
@@ -134,11 +130,7 @@
         && args.length == 1
         && args[0] instanceof Metadata) {
       if (metadata == null) {
-<<<<<<< HEAD
-        this.setMetadata((Metadata) args[0]);
-=======
         this.setCassandraMetadataForHelenusSesion((Metadata) args[0]);
->>>>>>> 3ef4ddd5
       }
       return null;
     }
