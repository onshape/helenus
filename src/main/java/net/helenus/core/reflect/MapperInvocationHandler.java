/*
 *      Copyright (C) 2015 The Helenus Authors
 *
 *   Licensed under the Apache License, Version 2.0 (the "License");
 *   you may not use this file except in compliance with the License.
 *   You may obtain a copy of the License at
 *
 *      http://www.apache.org/licenses/LICENSE-2.0
 *
 *   Unless required by applicable law or agreed to in writing, software
 *   distributed under the License is distributed on an "AS IS" BASIS,
 *   WITHOUT WARRANTIES OR CONDITIONS OF ANY KIND, either express or implied.
 *   See the License for the specific language governing permissions and
 *   limitations under the License.
 */
package net.helenus.core.reflect;

import java.io.Serializable;
import java.lang.invoke.MethodHandles;
import java.lang.reflect.Constructor;
import java.lang.reflect.InvocationHandler;
import java.lang.reflect.Method;
import java.lang.reflect.Proxy;
import java.util.Collections;
import java.util.Map;
<<<<<<< HEAD

=======
>>>>>>> 953b4703
import net.helenus.core.Helenus;
import net.helenus.mapping.annotation.Transient;
import net.helenus.support.HelenusException;

public class MapperInvocationHandler<E> implements InvocationHandler, Serializable {
  private static final long serialVersionUID = -7044209982830584984L;

  private final Map<String, Object> src;
  private final Class<E> iface;

  public MapperInvocationHandler(Class<E> iface, Map<String, Object> src) {
    this.src = src;
    this.iface = iface;
  }

  private Object invokeDefault(Object proxy, Method method, Object[] args) throws Throwable {
    // NOTE: This is reflection magic to invoke (non-recursively) a default method implemented on an interface
    // that we've proxied (in ReflectionDslInstantiator).  I found the answer in this article.
    // https://zeroturnaround.com/rebellabs/recognize-and-conquer-java-proxies-default-methods-and-method-handles/

    // First, we need an instance of a private inner-class found in MethodHandles.
    Constructor<MethodHandles.Lookup> constructor =
        MethodHandles.Lookup.class.getDeclaredConstructor(Class.class, int.class);
    constructor.setAccessible(true);

    // Now we need to lookup and invoke special the default method on the interface class.
    final Class<?> declaringClass = method.getDeclaringClass();
    Object result =
        constructor
            .newInstance(declaringClass, MethodHandles.Lookup.PRIVATE)
            .unreflectSpecial(method, declaringClass)
            .bindTo(proxy)
            .invokeWithArguments(args);
    return result;
  }

  @Override
  public Object invoke(Object proxy, Method method, Object[] args) throws Throwable {

    // Transient, default methods should simply be invoked as-is.
    if (method.isDefault() && method.getDeclaredAnnotation(Transient.class) != null) {
      return invokeDefault(proxy, method, args);
    }

    String methodName = method.getName();

    if ("equals".equals(methodName) && method.getParameterCount() == 1) {
      Object otherObj = args[0];
      if (otherObj == null) {
        return false;
      }
      if (Proxy.isProxyClass(otherObj.getClass())) {
        return this == Proxy.getInvocationHandler(otherObj);
      }
      return false;
    }

    if (method.getParameterCount() != 0 || method.getReturnType() == void.class) {
      throw new HelenusException("invalid getter method " + method);
    }

    if ("hashCode".equals(methodName)) {
      return hashCode();
    }

    if ("toString".equals(methodName)) {
      return iface.getSimpleName() + ": " + src.toString();
    }

    if ("dsl".equals(methodName)) {
<<<<<<< HEAD
        return Helenus.dsl(iface);
=======
      return Helenus.dsl(iface);
>>>>>>> 953b4703
    }

    if (MapExportable.TO_MAP_METHOD.equals(methodName)) {
      return Collections.unmodifiableMap(src);
    }

    Object value = src.get(methodName);

    Class<?> returnType = method.getReturnType();

    if (value == null) {

      // Default implementations of non-Transient methods in entities are the default value when the
      // map contains 'null'.
      if (method.isDefault()) {
        return invokeDefault(proxy, method, args);
      }

      // Otherwise, if the return type of the method is a primitive Java type then we'll return the standard
      // default values to avoid a NPE in user code.
      if (returnType.isPrimitive()) {
        DefaultPrimitiveTypes type = DefaultPrimitiveTypes.lookup(returnType);
        if (type == null) {
          throw new HelenusException("unknown primitive type " + returnType);
        }
        return type.getDefaultValue();
      }
    }

    return value;
  }
}<|MERGE_RESOLUTION|>--- conflicted
+++ resolved
@@ -23,10 +23,6 @@
 import java.lang.reflect.Proxy;
 import java.util.Collections;
 import java.util.Map;
-<<<<<<< HEAD
-
-=======
->>>>>>> 953b4703
 import net.helenus.core.Helenus;
 import net.helenus.mapping.annotation.Transient;
 import net.helenus.support.HelenusException;
@@ -97,11 +93,7 @@
     }
 
     if ("dsl".equals(methodName)) {
-<<<<<<< HEAD
-        return Helenus.dsl(iface);
-=======
       return Helenus.dsl(iface);
->>>>>>> 953b4703
     }
 
     if (MapExportable.TO_MAP_METHOD.equals(methodName)) {
