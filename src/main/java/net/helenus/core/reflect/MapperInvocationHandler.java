--- conflicted
+++ resolved
@@ -62,11 +62,7 @@
 	public Object invoke(Object proxy, Method method, Object[] args) throws Throwable {
 
 	    // Transient, default methods should simply be invoked as-is.
-<<<<<<< HEAD
-        if (method.isDefault() && method.getDeclaredAnnotation(Transient.class) == null) {
-=======
         if (method.isDefault() && method.getDeclaredAnnotation(Transient.class) != null) {
->>>>>>> 9c4d14cc
             return invokeDefault(proxy, method, args);
         }
 
