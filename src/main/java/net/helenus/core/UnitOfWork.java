/*
 *      Copyright (C) 2015 The Helenus Authors
 *
 *   Licensed under the Apache License, Version 2.0 (the "License");
 *   you may not use this file except in compliance with the License.
 *   You may obtain a copy of the License at
 *
 *      http://www.apache.org/licenses/LICENSE-2.0
 *
 *   Unless required by applicable law or agreed to in writing, software
 *   distributed under the License is distributed on an "AS IS" BASIS,
 *   WITHOUT WARRANTIES OR CONDITIONS OF ANY KIND, either express or implied.
 *   See the License for the specific language governing permissions and
 *   limitations under the License.
 */
package net.helenus.core;

<<<<<<< HEAD
import net.helenus.support.Either;
=======
>>>>>>> 7156d733

import java.util.Map;
import java.util.Set;

public interface UnitOfWork<E extends Exception> extends AutoCloseable {
<<<<<<< HEAD

    /**
     * Marks the beginning of a transactional section of work. Will write a record to the shared
     * write-ahead log.
     *
     * @return the handle used to commit or abort the work.
     */
    UnitOfWork begin();

    UnitOfWork addNestedUnitOfWork(UnitOfWork uow);

    /**
     * Checks to see if the work performed between calling begin and now can be committed or not.
     *
     * @return a function from which to chain work that only happens when commit is successful
     * @throws E when the work overlaps with other concurrent writers.
     */
    PostCommitFunction<Void, Void> commit() throws E;

    /**
     * Explicitly abort the work within this unit of work.  Any nested aborted unit of work
     * will trigger the entire unit of work to commit.
     */
    void abort();


    boolean hasAborted();

    boolean hasCommitted();

    //Either<Object, Set<Object>> cacheLookup(String key);
    Set<Object> cacheLookup(String key);

    Map<String, Set<Object>> getCache();
=======

  /**
   * Marks the beginning of a transactional section of work. Will write a record to the shared
   * write-ahead log.
   *
   * @return the handle used to commit or abort the work.
   */
  UnitOfWork begin();

  UnitOfWork addNestedUnitOfWork(UnitOfWork uow);

  /**
   * Checks to see if the work performed between calling begin and now can be committed or not.
   *
   * @return a function from which to chain work that only happens when commit is successful
   * @throws E when the work overlaps with other concurrent writers.
   */
  PostCommitFunction<Void, Void> commit() throws E;

  /**
   * Explicitly abort the work within this unit of work. Any nested aborted unit of work will
   * trigger the entire unit of work to commit.
   */
  void abort();

  boolean hasAborted();

  boolean hasCommitted();

  //Either<Object, Set<Object>> cacheLookup(String key);
  Set<Object> cacheLookup(String key);

  Map<String, Set<Object>> getCache();
>>>>>>> 7156d733
}<|MERGE_RESOLUTION|>--- conflicted
+++ resolved
@@ -15,51 +15,11 @@
  */
 package net.helenus.core;
 
-<<<<<<< HEAD
-import net.helenus.support.Either;
-=======
->>>>>>> 7156d733
 
 import java.util.Map;
 import java.util.Set;
 
 public interface UnitOfWork<E extends Exception> extends AutoCloseable {
-<<<<<<< HEAD
-
-    /**
-     * Marks the beginning of a transactional section of work. Will write a record to the shared
-     * write-ahead log.
-     *
-     * @return the handle used to commit or abort the work.
-     */
-    UnitOfWork begin();
-
-    UnitOfWork addNestedUnitOfWork(UnitOfWork uow);
-
-    /**
-     * Checks to see if the work performed between calling begin and now can be committed or not.
-     *
-     * @return a function from which to chain work that only happens when commit is successful
-     * @throws E when the work overlaps with other concurrent writers.
-     */
-    PostCommitFunction<Void, Void> commit() throws E;
-
-    /**
-     * Explicitly abort the work within this unit of work.  Any nested aborted unit of work
-     * will trigger the entire unit of work to commit.
-     */
-    void abort();
-
-
-    boolean hasAborted();
-
-    boolean hasCommitted();
-
-    //Either<Object, Set<Object>> cacheLookup(String key);
-    Set<Object> cacheLookup(String key);
-
-    Map<String, Set<Object>> getCache();
-=======
 
   /**
    * Marks the beginning of a transactional section of work. Will write a record to the shared
@@ -93,5 +53,4 @@
   Set<Object> cacheLookup(String key);
 
   Map<String, Set<Object>> getCache();
->>>>>>> 7156d733
 }