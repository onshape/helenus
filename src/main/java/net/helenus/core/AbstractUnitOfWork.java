/*
 *      Copyright (C) 2015 The Helenus Authors
 *
 *   Licensed under the Apache License, Version 2.0 (the "License");
 *   you may not use this file except in compliance with the License.
 *   You may obtain a copy of the License at
 *
 *      http://www.apache.org/licenses/LICENSE-2.0
 *
 *   Unless required by applicable law or agreed to in writing, software
 *   distributed under the License is distributed on an "AS IS" BASIS,
 *   WITHOUT WARRANTIES OR CONDITIONS OF ANY KIND, either express or implied.
 *   See the License for the specific language governing permissions and
 *   limitations under the License.
 */
package net.helenus.core;

import java.util.*;

import com.diffplug.common.base.Errors;
import com.google.common.collect.HashBasedTable;
import com.google.common.collect.Table;
import com.google.common.collect.TreeTraverser;
<<<<<<< HEAD

/** Encapsulates the concept of a "transaction" as a unit-of-work. */
public abstract class AbstractUnitOfWork<E extends Exception> implements UnitOfWork, AutoCloseable {
=======

import net.helenus.core.cache.Facet;

/** Encapsulates the concept of a "transaction" as a unit-of-work. */
public abstract class AbstractUnitOfWork<E extends Exception> implements UnitOfWork<E>, AutoCloseable {
>>>>>>> 17466918
	private final List<AbstractUnitOfWork<E>> nested = new ArrayList<>();
	private final HelenusSession session;
	private final AbstractUnitOfWork<E> parent;
	private List<CommitThunk> postCommit = new ArrayList<CommitThunk>();
<<<<<<< HEAD
	private final Map<String, Set<Object>> cache = new HashMap<String, Set<Object>>();
	private boolean aborted = false;
	private boolean committed = false;

=======
	private boolean aborted = false;
	private boolean committed = false;

	// Cache:
	private final Table<String, String, Object> cache = HashBasedTable.create();

>>>>>>> 17466918
	protected AbstractUnitOfWork(HelenusSession session, AbstractUnitOfWork<E> parent) {
		Objects.requireNonNull(session, "containing session cannot be null");

		this.session = session;
		this.parent = parent;
	}

<<<<<<< HEAD
	public UnitOfWork addNestedUnitOfWork(UnitOfWork uow) {
		synchronized (nested) {
			nested.add((AbstractUnitOfWork<E>) uow);
		}
		return this;
	}

	public UnitOfWork begin() {
=======
	@Override
	public void addNestedUnitOfWork(UnitOfWork<E> uow) {
		synchronized (nested) {
			nested.add((AbstractUnitOfWork<E>) uow);
		}
	}

	@Override
	public UnitOfWork<E> begin() {
>>>>>>> 17466918
		// log.record(txn::start)
		return this;
	}

	private void applyPostCommitFunctions() {
		if (!postCommit.isEmpty()) {
			for (CommitThunk f : postCommit) {
				f.apply();
			}
		}
	}

<<<<<<< HEAD
	public Set<Object> cacheLookup(String key) {
		Set<Object> r = getCache().get(key);
		if (r != null) {
			return r;
		} else {
			if (parent != null) {
				return parent.cacheLookup(key);
			}
		}
		return null;
	}

	public Map<String, Set<Object>> getCache() {
		return cache;
=======
	@Override
	public Optional<Object> cacheLookup(List<Facet> facets) {
		Facet table = facets.remove(0);
		String tableName = table.value().toString();
		Optional<Object> result = Optional.empty();
		for (Facet facet : facets) {
			String columnName = facet.name() + "==" + facet.value();
			Object value = cache.get(tableName, columnName);
			if (value != null) {
				if (result.isPresent() && result.get() != value) {
					// One facet matched, but another did not.
					result = Optional.empty();
					break;
				} else {
					result = Optional.of(value);
				}
			}
		}
		if (!result.isPresent()) {
			// Be sure to check all enclosing UnitOfWork caches as well, we may be nested.
			if (parent != null) {
				return parent.cacheLookup(facets);
			}
		}
		return result;
	}

	@Override
	public void cacheUpdate(Object value, List<Facet> facets) {
		Facet table = facets.remove(0);
		String tableName = table.value().toString();
		for (Facet facet : facets) {
			String columnName = facet.name() + "==" + facet.value();
			cache.put(tableName, columnName, value);
		}
>>>>>>> 17466918
	}

	private Iterator<AbstractUnitOfWork<E>> getChildNodes() {
		return nested.iterator();
	}

	/**
	 * Checks to see if the work performed between calling begin and now can be
	 * committed or not.
	 *
	 * @return a function from which to chain work that only happens when commit is
	 *         successful
	 * @throws E
	 *             when the work overlaps with other concurrent writers.
	 */
	public PostCommitFunction<Void, Void> commit() throws E {
		// All nested UnitOfWork should be committed (not aborted) before calls to
		// commit, check.
		boolean canCommit = true;
		TreeTraverser<AbstractUnitOfWork<E>> traverser = TreeTraverser.using(node -> node::getChildNodes);
		for (AbstractUnitOfWork<E> uow : traverser.postOrderTraversal(this)) {
			if (this != uow) {
				canCommit &= (!uow.aborted && uow.committed);
			}
		}

		// log.record(txn::provisionalCommit)
		// examine log for conflicts in read-set and write-set between begin and
		// provisional commit
		// if (conflict) { throw new ConflictingUnitOfWorkException(this) }
		// else return function so as to enable commit.andThen(() -> { do something iff
		// commit was successful; })

		if (canCommit) {
			committed = true;
			aborted = false;

<<<<<<< HEAD
			// TODO(gburd): union this cache with parent's (if there is a parent) or with
			// the session cache for all cacheable entities we currently hold

=======
>>>>>>> 17466918
			nested.forEach((uow) -> Errors.rethrow().wrap(uow::commit));

			// Merge UOW cache into parent's cache.
			if (parent != null) {
<<<<<<< HEAD
				Map<String, Set<Object>> parentCache = parent.getCache();
				for (String key : cache.keySet()) {
					if (parentCache.containsKey(key)) {
						// merge the sets
						Set<Object> ps = parentCache.get(key);
						ps.addAll(cache.get(key)); // TODO(gburd): review this, likely not correct in all cases as-is.
					} else {
						// add the missing set
						parentCache.put(key, cache.get(key));
					}
				}
			}
=======
				parent.mergeCache(cache);
			} // else {
				// TODO... merge into session cache objects marked cacheable
				// }
>>>>>>> 17466918

			// Apply all post-commit functions for
			if (parent == null) {
				traverser.postOrderTraversal(this).forEach(uow -> {
					uow.applyPostCommitFunctions();
				});
				return new PostCommitFunction(this, null);
			}
		}
		// else {
		// Constructor<T> ctor = clazz.getConstructor(conflictExceptionClass);
		// T object = ctor.newInstance(new Object[] { String message });
		// }
		return new PostCommitFunction(this, postCommit);
	}

	/* Explicitly discard the work and mark it as as such in the log. */
	public void abort() {
		TreeTraverser<AbstractUnitOfWork<E>> traverser = TreeTraverser.using(node -> node::getChildNodes);
		traverser.postOrderTraversal(this).forEach(uow -> {
			uow.committed = false;
			uow.aborted = true;
		});
		// log.record(txn::abort)
		// cache.invalidateSince(txn::start time)
	}

<<<<<<< HEAD
=======
	private void mergeCache(Table<String, String, Object> from) {
		Table<String, String, Object> to = this.cache;
		from.rowMap().forEach((rowKey, columnMap) -> {
			columnMap.forEach((columnKey, value) -> {
				if (to.contains(rowKey, columnKey)) {
					to.put(rowKey, columnKey, merge(to.get(rowKey, columnKey), from.get(rowKey, columnKey)));
				} else {
					to.put(rowKey, columnKey, from.get(rowKey, columnKey));
				}
			});
		});
	}

	private Object merge(Object to, Object from) {
		return to; // TODO(gburd): yeah...
	}

>>>>>>> 17466918
	public String describeConflicts() {
		return "it's complex...";
	}

	@Override
	public void close() throws E {
		// Closing a AbstractUnitOfWork will abort iff we've not already aborted or
		// committed this unit of work.
		if (aborted == false && committed == false) {
			abort();
		}
	}

	public boolean hasAborted() {
		return aborted;
	}

	public boolean hasCommitted() {
		return committed;
	}
}<|MERGE_RESOLUTION|>--- conflicted
+++ resolved
@@ -21,34 +21,21 @@
 import com.google.common.collect.HashBasedTable;
 import com.google.common.collect.Table;
 import com.google.common.collect.TreeTraverser;
-<<<<<<< HEAD
-
-/** Encapsulates the concept of a "transaction" as a unit-of-work. */
-public abstract class AbstractUnitOfWork<E extends Exception> implements UnitOfWork, AutoCloseable {
-=======
 
 import net.helenus.core.cache.Facet;
 
 /** Encapsulates the concept of a "transaction" as a unit-of-work. */
 public abstract class AbstractUnitOfWork<E extends Exception> implements UnitOfWork<E>, AutoCloseable {
->>>>>>> 17466918
 	private final List<AbstractUnitOfWork<E>> nested = new ArrayList<>();
 	private final HelenusSession session;
 	private final AbstractUnitOfWork<E> parent;
 	private List<CommitThunk> postCommit = new ArrayList<CommitThunk>();
-<<<<<<< HEAD
-	private final Map<String, Set<Object>> cache = new HashMap<String, Set<Object>>();
 	private boolean aborted = false;
 	private boolean committed = false;
 
-=======
-	private boolean aborted = false;
-	private boolean committed = false;
-
 	// Cache:
 	private final Table<String, String, Object> cache = HashBasedTable.create();
 
->>>>>>> 17466918
 	protected AbstractUnitOfWork(HelenusSession session, AbstractUnitOfWork<E> parent) {
 		Objects.requireNonNull(session, "containing session cannot be null");
 
@@ -56,16 +43,6 @@
 		this.parent = parent;
 	}
 
-<<<<<<< HEAD
-	public UnitOfWork addNestedUnitOfWork(UnitOfWork uow) {
-		synchronized (nested) {
-			nested.add((AbstractUnitOfWork<E>) uow);
-		}
-		return this;
-	}
-
-	public UnitOfWork begin() {
-=======
 	@Override
 	public void addNestedUnitOfWork(UnitOfWork<E> uow) {
 		synchronized (nested) {
@@ -75,7 +52,6 @@
 
 	@Override
 	public UnitOfWork<E> begin() {
->>>>>>> 17466918
 		// log.record(txn::start)
 		return this;
 	}
@@ -88,22 +64,6 @@
 		}
 	}
 
-<<<<<<< HEAD
-	public Set<Object> cacheLookup(String key) {
-		Set<Object> r = getCache().get(key);
-		if (r != null) {
-			return r;
-		} else {
-			if (parent != null) {
-				return parent.cacheLookup(key);
-			}
-		}
-		return null;
-	}
-
-	public Map<String, Set<Object>> getCache() {
-		return cache;
-=======
 	@Override
 	public Optional<Object> cacheLookup(List<Facet> facets) {
 		Facet table = facets.remove(0);
@@ -139,7 +99,6 @@
 			String columnName = facet.name() + "==" + facet.value();
 			cache.put(tableName, columnName, value);
 		}
->>>>>>> 17466918
 	}
 
 	private Iterator<AbstractUnitOfWork<E>> getChildNodes() {
@@ -177,35 +136,14 @@
 			committed = true;
 			aborted = false;
 
-<<<<<<< HEAD
-			// TODO(gburd): union this cache with parent's (if there is a parent) or with
-			// the session cache for all cacheable entities we currently hold
-
-=======
->>>>>>> 17466918
 			nested.forEach((uow) -> Errors.rethrow().wrap(uow::commit));
 
 			// Merge UOW cache into parent's cache.
 			if (parent != null) {
-<<<<<<< HEAD
-				Map<String, Set<Object>> parentCache = parent.getCache();
-				for (String key : cache.keySet()) {
-					if (parentCache.containsKey(key)) {
-						// merge the sets
-						Set<Object> ps = parentCache.get(key);
-						ps.addAll(cache.get(key)); // TODO(gburd): review this, likely not correct in all cases as-is.
-					} else {
-						// add the missing set
-						parentCache.put(key, cache.get(key));
-					}
-				}
-			}
-=======
 				parent.mergeCache(cache);
 			} // else {
 				// TODO... merge into session cache objects marked cacheable
 				// }
->>>>>>> 17466918
 
 			// Apply all post-commit functions for
 			if (parent == null) {
@@ -233,8 +171,6 @@
 		// cache.invalidateSince(txn::start time)
 	}
 
-<<<<<<< HEAD
-=======
 	private void mergeCache(Table<String, String, Object> from) {
 		Table<String, String, Object> to = this.cache;
 		from.rowMap().forEach((rowKey, columnMap) -> {
@@ -252,7 +188,6 @@
 		return to; // TODO(gburd): yeah...
 	}
 
->>>>>>> 17466918
 	public String describeConflicts() {
 		return "it's complex...";
 	}
