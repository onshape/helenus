/*
 *      Copyright (C) 2015 The Helenus Authors
 *
 *   Licensed under the Apache License, Version 2.0 (the "License");
 *   you may not use this file except in compliance with the License.
 *   You may obtain a copy of the License at
 *
 *      http://www.apache.org/licenses/LICENSE-2.0
 *
 *   Unless required by applicable law or agreed to in writing, software
 *   distributed under the License is distributed on an "AS IS" BASIS,
 *   WITHOUT WARRANTIES OR CONDITIONS OF ANY KIND, either express or implied.
 *   See the License for the specific language governing permissions and
 *   limitations under the License.
 */
package net.helenus.core;

import java.util.Objects;

import com.datastax.driver.core.querybuilder.Clause;

import net.helenus.core.reflect.HelenusPropertyNode;
import net.helenus.mapping.MappingUtil;
import net.helenus.mapping.value.ColumnValuePreparer;

public final class Filter<V> {

	private final HelenusPropertyNode node;
	private final Postulate<V> postulate;
<<<<<<< HEAD

	private Filter(HelenusPropertyNode node, Postulate<V> postulate) {
		this.node = node;
		this.postulate = postulate;
	}

	public HelenusPropertyNode getNode() {
		return node;
	}

	public Clause getClause(ColumnValuePreparer valuePreparer) {
		return postulate.getClause(node, valuePreparer);
	}

	public static <V> Filter<V> equal(Getter<V> getter, V val) {
		return create(getter, Operator.EQ, val);
	}

	public static <V> Filter<V> in(Getter<V> getter, V... vals) {
		Objects.requireNonNull(getter, "empty getter");
		Objects.requireNonNull(vals, "empty values");

		if (vals.length == 0) {
			throw new IllegalArgumentException("values array is empty");
		}

		for (int i = 0; i != vals.length; ++i) {
			Objects.requireNonNull(vals[i], "value[" + i + "] is empty");
		}

		HelenusPropertyNode node = MappingUtil.resolveMappingProperty(getter);

		Postulate<V> postulate = Postulate.of(Operator.IN, vals);

		return new Filter<V>(node, postulate);
	}

	public static <V> Filter<V> greaterThan(Getter<V> getter, V val) {
		return create(getter, Operator.GT, val);
	}

	public static <V> Filter<V> lessThan(Getter<V> getter, V val) {
		return create(getter, Operator.LT, val);
	}

	public static <V> Filter<V> greaterThanOrEqual(Getter<V> getter, V val) {
		return create(getter, Operator.GTE, val);
	}

	public static <V> Filter<V> lessThanOrEqual(Getter<V> getter, V val) {
		return create(getter, Operator.LTE, val);
	}

	public static <V> Filter<V> create(Getter<V> getter, Postulate<V> postulate) {
		Objects.requireNonNull(getter, "empty getter");
		Objects.requireNonNull(postulate, "empty operator");

		HelenusPropertyNode node = MappingUtil.resolveMappingProperty(getter);

		return new Filter<V>(node, postulate);
	}

	public static <V> Filter<V> create(Getter<V> getter, Operator op, V val) {
		Objects.requireNonNull(getter, "empty getter");
		Objects.requireNonNull(op, "empty op");
		Objects.requireNonNull(val, "empty value");

		if (op == Operator.IN) {
			throw new IllegalArgumentException("invalid usage of the 'in' operator, use Filter.in() static method");
		}

		HelenusPropertyNode node = MappingUtil.resolveMappingProperty(getter);

		Postulate<V> postulate = Postulate.of(op, val);

		return new Filter<V>(node, postulate);
=======

	private Filter(HelenusPropertyNode node, Postulate<V> postulate) {
		this.node = node;
		this.postulate = postulate;
	}

	public HelenusPropertyNode getNode() {
		return node;
	}

	public Clause getClause(ColumnValuePreparer valuePreparer) {
		return postulate.getClause(node, valuePreparer);
	}

	public static <V> Filter<V> equal(Getter<V> getter, V val) {
		return create(getter, Operator.EQ, val);
	}

	public static <V> Filter<V> in(Getter<V> getter, V... vals) {
		Objects.requireNonNull(getter, "empty getter");
		Objects.requireNonNull(vals, "empty values");

		if (vals.length == 0) {
			throw new IllegalArgumentException("values array is empty");
		}

		for (int i = 0; i != vals.length; ++i) {
			Objects.requireNonNull(vals[i], "value[" + i + "] is empty");
		}

		HelenusPropertyNode node = MappingUtil.resolveMappingProperty(getter);

		Postulate<V> postulate = Postulate.of(Operator.IN, vals);

		return new Filter<V>(node, postulate);
	}

	public static <V> Filter<V> greaterThan(Getter<V> getter, V val) {
		return create(getter, Operator.GT, val);
	}

	public static <V> Filter<V> lessThan(Getter<V> getter, V val) {
		return create(getter, Operator.LT, val);
	}

	public static <V> Filter<V> greaterThanOrEqual(Getter<V> getter, V val) {
		return create(getter, Operator.GTE, val);
	}

	public static <V> Filter<V> lessThanOrEqual(Getter<V> getter, V val) {
		return create(getter, Operator.LTE, val);
	}

	public static <V> Filter<V> create(Getter<V> getter, Postulate<V> postulate) {
		Objects.requireNonNull(getter, "empty getter");
		Objects.requireNonNull(postulate, "empty operator");

		HelenusPropertyNode node = MappingUtil.resolveMappingProperty(getter);

		return new Filter<V>(node, postulate);
	}

	public static <V> Filter<V> create(Getter<V> getter, Operator op, V val) {
		Objects.requireNonNull(getter, "empty getter");
		Objects.requireNonNull(op, "empty op");
		Objects.requireNonNull(val, "empty value");

		if (op == Operator.IN) {
			throw new IllegalArgumentException("invalid usage of the 'in' operator, use Filter.in() static method");
		}

		HelenusPropertyNode node = MappingUtil.resolveMappingProperty(getter);

		Postulate<V> postulate = Postulate.of(op, val);

		return new Filter<V>(node, postulate);
	}

	public V[] postulateValues() {
		return postulate.values();
>>>>>>> 17466918
	}

	@Override
	public String toString() {
		return node.getColumnName() + postulate.toString();
	}
}<|MERGE_RESOLUTION|>--- conflicted
+++ resolved
@@ -27,84 +27,6 @@
 
 	private final HelenusPropertyNode node;
 	private final Postulate<V> postulate;
-<<<<<<< HEAD
-
-	private Filter(HelenusPropertyNode node, Postulate<V> postulate) {
-		this.node = node;
-		this.postulate = postulate;
-	}
-
-	public HelenusPropertyNode getNode() {
-		return node;
-	}
-
-	public Clause getClause(ColumnValuePreparer valuePreparer) {
-		return postulate.getClause(node, valuePreparer);
-	}
-
-	public static <V> Filter<V> equal(Getter<V> getter, V val) {
-		return create(getter, Operator.EQ, val);
-	}
-
-	public static <V> Filter<V> in(Getter<V> getter, V... vals) {
-		Objects.requireNonNull(getter, "empty getter");
-		Objects.requireNonNull(vals, "empty values");
-
-		if (vals.length == 0) {
-			throw new IllegalArgumentException("values array is empty");
-		}
-
-		for (int i = 0; i != vals.length; ++i) {
-			Objects.requireNonNull(vals[i], "value[" + i + "] is empty");
-		}
-
-		HelenusPropertyNode node = MappingUtil.resolveMappingProperty(getter);
-
-		Postulate<V> postulate = Postulate.of(Operator.IN, vals);
-
-		return new Filter<V>(node, postulate);
-	}
-
-	public static <V> Filter<V> greaterThan(Getter<V> getter, V val) {
-		return create(getter, Operator.GT, val);
-	}
-
-	public static <V> Filter<V> lessThan(Getter<V> getter, V val) {
-		return create(getter, Operator.LT, val);
-	}
-
-	public static <V> Filter<V> greaterThanOrEqual(Getter<V> getter, V val) {
-		return create(getter, Operator.GTE, val);
-	}
-
-	public static <V> Filter<V> lessThanOrEqual(Getter<V> getter, V val) {
-		return create(getter, Operator.LTE, val);
-	}
-
-	public static <V> Filter<V> create(Getter<V> getter, Postulate<V> postulate) {
-		Objects.requireNonNull(getter, "empty getter");
-		Objects.requireNonNull(postulate, "empty operator");
-
-		HelenusPropertyNode node = MappingUtil.resolveMappingProperty(getter);
-
-		return new Filter<V>(node, postulate);
-	}
-
-	public static <V> Filter<V> create(Getter<V> getter, Operator op, V val) {
-		Objects.requireNonNull(getter, "empty getter");
-		Objects.requireNonNull(op, "empty op");
-		Objects.requireNonNull(val, "empty value");
-
-		if (op == Operator.IN) {
-			throw new IllegalArgumentException("invalid usage of the 'in' operator, use Filter.in() static method");
-		}
-
-		HelenusPropertyNode node = MappingUtil.resolveMappingProperty(getter);
-
-		Postulate<V> postulate = Postulate.of(op, val);
-
-		return new Filter<V>(node, postulate);
-=======
 
 	private Filter(HelenusPropertyNode node, Postulate<V> postulate) {
 		this.node = node;
@@ -185,7 +107,6 @@
 
 	public V[] postulateValues() {
 		return postulate.values();
->>>>>>> 17466918
 	}
 
 	@Override
