/*
 *      Copyright (C) 2015 The Helenus Authors
 *
 *   Licensed under the Apache License, Version 2.0 (the "License");
 *   you may not use this file except in compliance with the License.
 *   You may obtain a copy of the License at
 *
 *      http://www.apache.org/licenses/LICENSE-2.0
 *
 *   Unless required by applicable law or agreed to in writing, software
 *   distributed under the License is distributed on an "AS IS" BASIS,
 *   WITHOUT WARRANTIES OR CONDITIONS OF ANY KIND, either express or implied.
 *   See the License for the specific language governing permissions and
 *   limitations under the License.
 */
package net.helenus.core;

import static net.helenus.core.Query.eq;

import brave.Tracer;
import com.codahale.metrics.MetricRegistry;
import com.datastax.driver.core.*;
import java.io.Closeable;
import java.io.PrintStream;
import java.lang.reflect.Constructor;
import java.lang.reflect.InvocationTargetException;
import java.util.Map;
import java.util.Objects;
import java.util.Optional;
import java.util.Set;
import java.util.concurrent.Executor;
import java.util.function.Function;
import net.helenus.core.operation.*;
import net.helenus.core.reflect.Drafted;
import net.helenus.core.reflect.HelenusPropertyNode;
import net.helenus.mapping.HelenusEntity;
import net.helenus.mapping.MappingUtil;
import net.helenus.mapping.value.*;
import net.helenus.support.DslPropertyException;
import net.helenus.support.Fun;
import net.helenus.support.Fun.Tuple1;
import net.helenus.support.Fun.Tuple2;
import net.helenus.support.Fun.Tuple6;
import net.helenus.support.HelenusException;
import net.helenus.support.HelenusMappingException;

public final class HelenusSession extends AbstractSessionOperations implements Closeable {

  private final int MAX_CACHE_SIZE = 10000;
  private final int MAX_CACHE_EXPIRE_SECONDS = 600;

  private final Session session;
  private final CodecRegistry registry;
  private volatile String usingKeyspace;
  private volatile boolean showCql;
  private final ConsistencyLevel defaultConsistencyLevel;
  private final boolean defaultQueryIdempotency;
  private final MetricRegistry metricRegistry;
  private final Tracer zipkinTracer;
  private final PrintStream printStream;
  private final Class<? extends UnitOfWork> unitOfWorkClass;
  private final SessionRepository sessionRepository;
  private final Executor executor;
  private final boolean dropSchemaOnClose;

  private final RowColumnValueProvider valueProvider;
  private final StatementColumnValuePreparer valuePreparer;
  private final Metadata metadata;

  HelenusSession(
      Session session,
      String usingKeyspace,
      CodecRegistry registry,
      boolean showCql,
      PrintStream printStream,
      SessionRepositoryBuilder sessionRepositoryBuilder,
      Executor executor,
      boolean dropSchemaOnClose,
      ConsistencyLevel consistencyLevel,
      boolean defaultQueryIdempotency,
      Class<? extends UnitOfWork> unitOfWorkClass,
      MetricRegistry metricRegistry,
      Tracer tracer) {
    this.session = session;
    this.registry = registry == null ? CodecRegistry.DEFAULT_INSTANCE : registry;
    this.usingKeyspace =
        Objects.requireNonNull(
            usingKeyspace, "keyspace needs to be selected before creating session");
    this.showCql = showCql;
    this.printStream = printStream;
    this.sessionRepository = sessionRepositoryBuilder.build();
    this.executor = executor;
    this.dropSchemaOnClose = dropSchemaOnClose;
    this.defaultConsistencyLevel = consistencyLevel;
    this.defaultQueryIdempotency = defaultQueryIdempotency;
    this.unitOfWorkClass = unitOfWorkClass;
    this.metricRegistry = metricRegistry;
    this.zipkinTracer = tracer;

    this.valueProvider = new RowColumnValueProvider(this.sessionRepository);
    this.valuePreparer = new StatementColumnValuePreparer(this.sessionRepository);
    this.metadata = session.getCluster().getMetadata();
  }

  @Override
  public Session currentSession() {
    return session;
  }

  @Override
  public String usingKeyspace() {
    return usingKeyspace;
  }

  public HelenusSession useKeyspace(String keyspace) {
    session.execute(SchemaUtil.use(keyspace, false));
    this.usingKeyspace = keyspace;
    return this;
  }

  @Override
  public boolean isShowCql() {
    return showCql;
  }

  @Override
  public PrintStream getPrintStream() {
    return printStream;
  }

  public HelenusSession showCql() {
    this.showCql = true;
    return this;
  }

  public HelenusSession showCql(boolean showCql) {
    this.showCql = showCql;
    return this;
  }

  @Override
  public Executor getExecutor() {
    return executor;
  }

  @Override
  public SessionRepository getSessionRepository() {
    return sessionRepository;
  }

  @Override
  public ColumnValueProvider getValueProvider() {
    return valueProvider;
  }

  @Override
  public ColumnValuePreparer getValuePreparer() {
    return valuePreparer;
  }

  @Override
  public Tracer getZipkinTracer() {
    return zipkinTracer;
  }

  @Override
  public MetricRegistry getMetricRegistry() {
    return metricRegistry;
  }

  @Override
  public ConsistencyLevel getDefaultConsistencyLevel() {
    return defaultConsistencyLevel;
  }

  @Override
  public boolean getDefaultQueryIdempotency() {
    return defaultQueryIdempotency;
  }

  public Metadata getMetadata() {
    return metadata;
  }

<<<<<<< HEAD
  public synchronized <T extends UnitOfWork> T begin() {
=======
  public synchronized UnitOfWork begin() {
>>>>>>> 3ef4ddd5
    return begin(null);
  }

  public synchronized <T extends UnitOfWork> T begin(T parent) {
    try {
      Class<? extends UnitOfWork> clazz = unitOfWorkClass;
      Constructor<? extends UnitOfWork> ctor =
          clazz.getConstructor(HelenusSession.class, UnitOfWork.class);
      UnitOfWork uow = ctor.newInstance(this, parent);
      if (parent != null) {
        parent.addNestedUnitOfWork(uow);
      }
<<<<<<< HEAD
      return (T) uow.begin();
=======
      return uow.begin();
>>>>>>> 3ef4ddd5
    } catch (NoSuchMethodException
        | InvocationTargetException
        | InstantiationException
        | IllegalAccessException e) {
      throw new HelenusException(
          String.format(
              "Unable to instantiate {} as a UnitOfWork.", unitOfWorkClass.getSimpleName()),
          e);
    }
  }

  public <E> SelectOperation<E> select(E pojo) {
    Objects.requireNonNull(
        pojo, "supplied object must be a dsl for a registered entity but cannot be null");
    ColumnValueProvider valueProvider = getValueProvider();
    HelenusEntity entity = Helenus.resolve(pojo);
    Class<?> entityClass = entity.getMappingInterface();

    return new SelectOperation<E>(
        this,
        entity,
        (r) -> {
          Map<String, Object> map = new ValueProviderMap(r, valueProvider, entity);
          return (E) Helenus.map(entityClass, map);
        });
  }

  public <E> SelectOperation<E> select(Class<E> entityClass) {
    Objects.requireNonNull(entityClass, "entityClass is empty");
    ColumnValueProvider valueProvider = getValueProvider();
    HelenusEntity entity = Helenus.entity(entityClass);

    return new SelectOperation<E>(
        this,
        entity,
        (r) -> {
          Map<String, Object> map = new ValueProviderMap(r, valueProvider, entity);
          return (E) Helenus.map(entityClass, map);
        });
  }

  public SelectOperation<Fun.ArrayTuple> select() {
    return new SelectOperation<Fun.ArrayTuple>(this);
  }

  public SelectOperation<Row> selectAll(Class<?> entityClass) {
    Objects.requireNonNull(entityClass, "entityClass is empty");
    return new SelectOperation<Row>(this, Helenus.entity(entityClass));
  }

  public <E> SelectOperation<Row> selectAll(E pojo) {
    Objects.requireNonNull(
        pojo, "supplied object must be a dsl for a registered entity but cannot be null");
    HelenusEntity entity = Helenus.resolve(pojo);
    return new SelectOperation<Row>(this, entity);
  }

  public <E> SelectOperation<E> selectAll(Class<E> entityClass, Function<Row, E> rowMapper) {
    Objects.requireNonNull(entityClass, "entityClass is empty");
    Objects.requireNonNull(rowMapper, "rowMapper is empty");
    return new SelectOperation<E>(this, Helenus.entity(entityClass), rowMapper);
  }

  public <V1> SelectOperation<Fun.Tuple1<V1>> select(Getter<V1> getter1) {
    Objects.requireNonNull(getter1, "field 1 is empty");

    HelenusPropertyNode p1 = MappingUtil.resolveMappingProperty(getter1);
    return new SelectOperation<Tuple1<V1>>(
        this, new Mappers.Mapper1<V1>(getValueProvider(), p1), p1);
  }

  public <V1, V2> SelectOperation<Tuple2<V1, V2>> select(Getter<V1> getter1, Getter<V2> getter2) {
    Objects.requireNonNull(getter1, "field 1 is empty");
    Objects.requireNonNull(getter2, "field 2 is empty");

    HelenusPropertyNode p1 = MappingUtil.resolveMappingProperty(getter1);
    HelenusPropertyNode p2 = MappingUtil.resolveMappingProperty(getter2);
    return new SelectOperation<Fun.Tuple2<V1, V2>>(
        this, new Mappers.Mapper2<V1, V2>(getValueProvider(), p1, p2), p1, p2);
  }

  public <V1, V2, V3> SelectOperation<Fun.Tuple3<V1, V2, V3>> select(
      Getter<V1> getter1, Getter<V2> getter2, Getter<V3> getter3) {
    Objects.requireNonNull(getter1, "field 1 is empty");
    Objects.requireNonNull(getter2, "field 2 is empty");
    Objects.requireNonNull(getter3, "field 3 is empty");

    HelenusPropertyNode p1 = MappingUtil.resolveMappingProperty(getter1);
    HelenusPropertyNode p2 = MappingUtil.resolveMappingProperty(getter2);
    HelenusPropertyNode p3 = MappingUtil.resolveMappingProperty(getter3);
    return new SelectOperation<Fun.Tuple3<V1, V2, V3>>(
        this, new Mappers.Mapper3<V1, V2, V3>(getValueProvider(), p1, p2, p3), p1, p2, p3);
  }

  public <V1, V2, V3, V4> SelectOperation<Fun.Tuple4<V1, V2, V3, V4>> select(
      Getter<V1> getter1, Getter<V2> getter2, Getter<V3> getter3, Getter<V4> getter4) {
    Objects.requireNonNull(getter1, "field 1 is empty");
    Objects.requireNonNull(getter2, "field 2 is empty");
    Objects.requireNonNull(getter3, "field 3 is empty");
    Objects.requireNonNull(getter4, "field 4 is empty");

    HelenusPropertyNode p1 = MappingUtil.resolveMappingProperty(getter1);
    HelenusPropertyNode p2 = MappingUtil.resolveMappingProperty(getter2);
    HelenusPropertyNode p3 = MappingUtil.resolveMappingProperty(getter3);
    HelenusPropertyNode p4 = MappingUtil.resolveMappingProperty(getter4);
    return new SelectOperation<Fun.Tuple4<V1, V2, V3, V4>>(
        this,
        new Mappers.Mapper4<V1, V2, V3, V4>(getValueProvider(), p1, p2, p3, p4),
        p1,
        p2,
        p3,
        p4);
  }

  public <V1, V2, V3, V4, V5> SelectOperation<Fun.Tuple5<V1, V2, V3, V4, V5>> select(
      Getter<V1> getter1,
      Getter<V2> getter2,
      Getter<V3> getter3,
      Getter<V4> getter4,
      Getter<V5> getter5) {
    Objects.requireNonNull(getter1, "field 1 is empty");
    Objects.requireNonNull(getter2, "field 2 is empty");
    Objects.requireNonNull(getter3, "field 3 is empty");
    Objects.requireNonNull(getter4, "field 4 is empty");
    Objects.requireNonNull(getter5, "field 5 is empty");

    HelenusPropertyNode p1 = MappingUtil.resolveMappingProperty(getter1);
    HelenusPropertyNode p2 = MappingUtil.resolveMappingProperty(getter2);
    HelenusPropertyNode p3 = MappingUtil.resolveMappingProperty(getter3);
    HelenusPropertyNode p4 = MappingUtil.resolveMappingProperty(getter4);
    HelenusPropertyNode p5 = MappingUtil.resolveMappingProperty(getter5);
    return new SelectOperation<Fun.Tuple5<V1, V2, V3, V4, V5>>(
        this,
        new Mappers.Mapper5<V1, V2, V3, V4, V5>(getValueProvider(), p1, p2, p3, p4, p5),
        p1,
        p2,
        p3,
        p4,
        p5);
  }

  public <V1, V2, V3, V4, V5, V6> SelectOperation<Fun.Tuple6<V1, V2, V3, V4, V5, V6>> select(
      Getter<V1> getter1,
      Getter<V2> getter2,
      Getter<V3> getter3,
      Getter<V4> getter4,
      Getter<V5> getter5,
      Getter<V6> getter6) {
    Objects.requireNonNull(getter1, "field 1 is empty");
    Objects.requireNonNull(getter2, "field 2 is empty");
    Objects.requireNonNull(getter3, "field 3 is empty");
    Objects.requireNonNull(getter4, "field 4 is empty");
    Objects.requireNonNull(getter5, "field 5 is empty");
    Objects.requireNonNull(getter6, "field 6 is empty");

    HelenusPropertyNode p1 = MappingUtil.resolveMappingProperty(getter1);
    HelenusPropertyNode p2 = MappingUtil.resolveMappingProperty(getter2);
    HelenusPropertyNode p3 = MappingUtil.resolveMappingProperty(getter3);
    HelenusPropertyNode p4 = MappingUtil.resolveMappingProperty(getter4);
    HelenusPropertyNode p5 = MappingUtil.resolveMappingProperty(getter5);
    HelenusPropertyNode p6 = MappingUtil.resolveMappingProperty(getter6);
    return new SelectOperation<Tuple6<V1, V2, V3, V4, V5, V6>>(
        this,
        new Mappers.Mapper6<V1, V2, V3, V4, V5, V6>(getValueProvider(), p1, p2, p3, p4, p5, p6),
        p1,
        p2,
        p3,
        p4,
        p5,
        p6);
  }

  public <V1, V2, V3, V4, V5, V6, V7>
      SelectOperation<Fun.Tuple7<V1, V2, V3, V4, V5, V6, V7>> select(
          Getter<V1> getter1,
          Getter<V2> getter2,
          Getter<V3> getter3,
          Getter<V4> getter4,
          Getter<V5> getter5,
          Getter<V6> getter6,
          Getter<V7> getter7) {
    Objects.requireNonNull(getter1, "field 1 is empty");
    Objects.requireNonNull(getter2, "field 2 is empty");
    Objects.requireNonNull(getter3, "field 3 is empty");
    Objects.requireNonNull(getter4, "field 4 is empty");
    Objects.requireNonNull(getter5, "field 5 is empty");
    Objects.requireNonNull(getter6, "field 6 is empty");
    Objects.requireNonNull(getter7, "field 7 is empty");

    HelenusPropertyNode p1 = MappingUtil.resolveMappingProperty(getter1);
    HelenusPropertyNode p2 = MappingUtil.resolveMappingProperty(getter2);
    HelenusPropertyNode p3 = MappingUtil.resolveMappingProperty(getter3);
    HelenusPropertyNode p4 = MappingUtil.resolveMappingProperty(getter4);
    HelenusPropertyNode p5 = MappingUtil.resolveMappingProperty(getter5);
    HelenusPropertyNode p6 = MappingUtil.resolveMappingProperty(getter6);
    HelenusPropertyNode p7 = MappingUtil.resolveMappingProperty(getter7);
    return new SelectOperation<Fun.Tuple7<V1, V2, V3, V4, V5, V6, V7>>(
        this,
        new Mappers.Mapper7<V1, V2, V3, V4, V5, V6, V7>(
            getValueProvider(), p1, p2, p3, p4, p5, p6, p7),
        p1,
        p2,
        p3,
        p4,
        p5,
        p6,
        p7);
  }

  public CountOperation count() {
    return new CountOperation(this);
  }

  public CountOperation count(Object dsl) {
    Objects.requireNonNull(dsl, "dsl is empty");
    return new CountOperation(this, Helenus.resolve(dsl));
  }

  public UpdateOperation<ResultSet> update() {
    return new UpdateOperation<ResultSet>(this);
  }

  public <E> UpdateOperation<E> update(Drafted<E> drafted) {
    if (drafted instanceof AbstractEntityDraft == false) {
      throw new HelenusMappingException(
          "update of draft objects that don't inherit from AbstractEntityDraft is not yet supported");
    }
    AbstractEntityDraft<E> draft = (AbstractEntityDraft<E>) drafted;
    UpdateOperation update = new UpdateOperation<E>(this, draft);
    Map<String, Object> map = draft.toMap();
    Set<String> mutatedProperties = draft.mutated();
    HelenusEntity entity = Helenus.entity(draft.getEntityClass());

    // Add all the mutated values contained in the draft.
    entity
        .getOrderedProperties()
        .forEach(
            property -> {
              switch (property.getColumnType()) {
                case PARTITION_KEY:
                case CLUSTERING_COLUMN:
                  break;
                default:
                  String propertyName = property.getPropertyName();
                  if (mutatedProperties.contains(propertyName)) {
                    Object value = map.get(propertyName);
                    Getter<Object> getter =
                        new Getter<Object>() {
                          @Override
                          public Object get() {
                            throw new DslPropertyException(
                                new HelenusPropertyNode(property, Optional.empty()));
                          }
                        };
                    update.set(getter, value);
                  }
              }
            });

    // Add the partition and clustering keys if they were in the draft (normally the case).
    entity
        .getOrderedProperties()
        .forEach(
            property -> {
              switch (property.getColumnType()) {
                case PARTITION_KEY:
                case CLUSTERING_COLUMN:
                  String propertyName = property.getPropertyName();
                  Object value = map.get(propertyName);
                  Getter<Object> getter =
                      new Getter<Object>() {
                        @Override
                        public Object get() {
                          throw new DslPropertyException(
                              new HelenusPropertyNode(property, Optional.empty()));
                        }
                      };
                  update.where(getter, eq(value));
              }
            });

    return update;
  }

  public <V> UpdateOperation<ResultSet> update(Getter<V> getter, V v) {
    Objects.requireNonNull(getter, "field is empty");
    Objects.requireNonNull(v, "value is empty");

    HelenusPropertyNode p = MappingUtil.resolveMappingProperty(getter);

    return new UpdateOperation<ResultSet>(this, p, v);
  }

  public InsertOperation<ResultSet> insert() {
    return new InsertOperation<ResultSet>(this, true);
  }

  public <T> InsertOperation<T> insert(Class<?> resultType) {
    return new InsertOperation<T>(this, resultType, true);
  }

  public <T> InsertOperation<T> insert(T pojo) {
    Objects.requireNonNull(
        pojo,
        "supplied object must be either an instance of the entity class or a dsl for it, but cannot be null");
    HelenusEntity entity = null;
    try {
      entity = Helenus.resolve(pojo);
    } catch (HelenusMappingException e) {
    }
    if (entity != null) {
      return new InsertOperation<T>(this, entity.getMappingInterface(), true);
    } else {
      return this.<T>insert(pojo, null);
    }
  }

  public <T> InsertOperation<T> insert(Drafted draft) {
    return insert(draft.build(), draft.mutated());
  }

  private <T> InsertOperation<T> insert(T pojo, Set<String> mutations) {
    Objects.requireNonNull(pojo, "pojo is empty");

    Class<?> iface = MappingUtil.getMappingInterface(pojo);
    HelenusEntity entity = Helenus.entity(iface);

    return new InsertOperation<T>(this, entity, pojo, mutations, true);
  }

  public InsertOperation<ResultSet> upsert() {
    return new InsertOperation<ResultSet>(this, false);
  }

  public <T> InsertOperation<T> upsert(Class<?> resultType) {
    return new InsertOperation<T>(this, resultType, false);
  }

  public <T> InsertOperation<T> upsert(Drafted draft) {
    return this.<T>upsert((T) draft.build(), draft.mutated());
  }

  public <T> InsertOperation<T> upsert(T pojo) {
    Objects.requireNonNull(
        pojo,
        "supplied object must be either an instance of the entity class or a dsl for it, but cannot be null");
    HelenusEntity entity = null;
    try {
      entity = Helenus.resolve(pojo);
    } catch (HelenusMappingException e) {
    }
    if (entity != null) {
      return new InsertOperation<T>(this, entity.getMappingInterface(), false);
    } else {
      return this.<T>upsert(pojo, null);
    }
  }

  private <T> InsertOperation<T> upsert(T pojo, Set<String> mutations) {
    Objects.requireNonNull(pojo, "pojo is empty");

    Class<?> iface = MappingUtil.getMappingInterface(pojo);
    HelenusEntity entity = Helenus.entity(iface);

    return new InsertOperation<T>(this, entity, pojo, mutations, false);
  }

  public DeleteOperation delete() {
    return new DeleteOperation(this);
  }

  public DeleteOperation delete(Object dsl) {
    Objects.requireNonNull(dsl, "dsl is empty");
    return new DeleteOperation(this, Helenus.resolve(dsl));
  }

  public Session getSession() {
    return session;
  }

  public <E> E dsl(Class<E> iface) {
    return Helenus.dsl(iface, getMetadata());
  }

  public void close() {

    if (session.isClosed()) {
      return;
    }

    if (dropSchemaOnClose) {
      dropSchema();
    }

    session.close();
  }

  public CloseFuture closeAsync() {

    if (!session.isClosed() && dropSchemaOnClose) {
      dropSchema();
    }

    return session.closeAsync();
  }

  private void dropSchema() {

    sessionRepository.entities().forEach(e -> dropEntity(e));
  }

  private void dropEntity(HelenusEntity entity) {

    switch (entity.getType()) {
      case TABLE:
        execute(SchemaUtil.dropTable(entity), true);
        break;

      case UDT:
        execute(SchemaUtil.dropUserType(entity), true);
        break;
    }
  }
}<|MERGE_RESOLUTION|>--- conflicted
+++ resolved
@@ -182,15 +182,11 @@
     return metadata;
   }
 
-<<<<<<< HEAD
-  public synchronized <T extends UnitOfWork> T begin() {
-=======
   public synchronized UnitOfWork begin() {
->>>>>>> 3ef4ddd5
     return begin(null);
   }
 
-  public synchronized <T extends UnitOfWork> T begin(T parent) {
+  public synchronized UnitOfWork begin(UnitOfWork parent) {
     try {
       Class<? extends UnitOfWork> clazz = unitOfWorkClass;
       Constructor<? extends UnitOfWork> ctor =
@@ -199,11 +195,7 @@
       if (parent != null) {
         parent.addNestedUnitOfWork(uow);
       }
-<<<<<<< HEAD
-      return (T) uow.begin();
-=======
       return uow.begin();
->>>>>>> 3ef4ddd5
     } catch (NoSuchMethodException
         | InvocationTargetException
         | InstantiationException
