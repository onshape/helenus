--- conflicted
+++ resolved
@@ -15,11 +15,7 @@
  */
 package net.helenus.core.operation;
 
-<<<<<<< HEAD
-import java.util.Set;
-=======
 import java.util.List;
->>>>>>> 17466918
 import java.util.concurrent.CompletableFuture;
 import java.util.concurrent.CompletionException;
 import java.util.concurrent.TimeoutException;
@@ -72,29 +68,13 @@
 		}
 	}
 
-<<<<<<< HEAD
-	public Stream<E> sync(UnitOfWork uow) throws TimeoutException {
-=======
 	public Stream<E> sync(UnitOfWork<?> uow) throws TimeoutException {
->>>>>>> 17466918
 		if (uow == null)
 			return sync();
 
 		final Timer.Context context = requestLatency.time();
 		try {
 			Stream<E> result = null;
-<<<<<<< HEAD
-			String key = getStatementCacheKey();
-			if (enableCache && key != null) {
-				Set<E> cachedResult = (Set<E>) uow.cacheLookup(key);
-				if (cachedResult != null) {
-					// TODO(gburd): what about select ResultSet, Tuple... etc.?
-					uowCacheHits.mark();
-					logger.info("UOW({}) cache hit, {}", uow.hashCode());
-					result = cachedResult.stream();
-				} else {
-					uowCacheMiss.mark();
-=======
 			E cachedResult = null;
 
 			if (enableCache) {
@@ -102,7 +82,6 @@
 				cachedResult = checkCache(uow, facets);
 				if (cachedResult != null) {
 					result = Stream.of(cachedResult);
->>>>>>> 17466918
 				}
 			}
 
@@ -110,19 +89,12 @@
 				ResultSet resultSet = execute(sessionOps, uow, traceContext, queryExecutionTimeout, queryTimeoutUnits,
 						showValues, true);
 				result = transform(resultSet);
-<<<<<<< HEAD
-
-				if (key != null) {
-					uow.getCache().put(key, (Set<Object>) result);
-				}
-=======
 			}
 
 			// If we have a result and we're caching then we need to put it into the cache
 			// for future requests to find.
 			if (enableCache && cachedResult != null) {
 				updateCache(uow, cachedResult, getFacets());
->>>>>>> 17466918
 			}
 
 			return result;
@@ -141,11 +113,7 @@
 		});
 	}
 
-<<<<<<< HEAD
-	public CompletableFuture<Stream<E>> async(UnitOfWork uow) {
-=======
 	public CompletableFuture<Stream<E>> async(UnitOfWork<?> uow) {
->>>>>>> 17466918
 		if (uow == null)
 			return async();
 		return CompletableFuture.<Stream<E>>supplyAsync(() -> {
