--- conflicted
+++ resolved
@@ -23,6 +23,7 @@
 import net.helenus.core.Getter;
 import net.helenus.core.Helenus;
 import net.helenus.core.reflect.HelenusPropertyNode;
+import net.helenus.core.reflect.MapExportable;
 import net.helenus.mapping.HelenusEntity;
 import net.helenus.mapping.HelenusProperty;
 import net.helenus.mapping.MappingUtil;
@@ -57,11 +58,7 @@
         this.pojo = pojo;
         this.ifNotExists = ifNotExists;
         Collection<HelenusProperty> properties = entity.getOrderedProperties();
-<<<<<<< HEAD
-        Set<String> keys = (mutations == null) ?  ((MapExportable) pojo).toMap().keySet() : mutations;
-=======
         Set<String> keys = (mutations == null) ?  null : mutations;
->>>>>>> cf274033
 
         for (HelenusProperty prop : properties) {
 
