--- conflicted
+++ resolved
@@ -28,11 +28,7 @@
 import com.datastax.driver.core.querybuilder.Select;
 import com.datastax.driver.core.querybuilder.Select.Selection;
 import com.datastax.driver.core.querybuilder.Select.Where;
-<<<<<<< HEAD
-import com.google.common.base.Joiner;
-=======
 import com.google.common.collect.Iterables;
->>>>>>> 17466918
 
 import net.helenus.core.*;
 import net.helenus.core.cache.Facet;
@@ -48,14 +44,8 @@
 
 public final class SelectOperation<E> extends AbstractFilterStreamOperation<E, SelectOperation<E>> {
 
-<<<<<<< HEAD
-	protected Function<Row, E> rowMapper = null;
-	protected final List<HelenusPropertyNode> props = new ArrayList<HelenusPropertyNode>();
-
-=======
 	protected final List<HelenusPropertyNode> props = new ArrayList<HelenusPropertyNode>();
 	protected Function<Row, E> rowMapper = null;
->>>>>>> 17466918
 	protected List<Ordering> ordering = null;
 	protected Integer limit = null;
 	protected boolean allowFiltering = false;
@@ -187,31 +177,6 @@
 	}
 
 	@Override
-<<<<<<< HEAD
-	public String getStatementCacheKey() {
-		List<String> keys = new ArrayList<>(filters.size());
-		HelenusEntity entity = props.get(0).getEntity();
-
-		for (HelenusPropertyNode prop : props) {
-			switch (prop.getProperty().getColumnType()) {
-				case PARTITION_KEY :
-				case CLUSTERING_COLUMN :
-					Filter filter = filters.get(prop.getProperty());
-					if (filter != null) {
-						keys.add(filter.toString());
-					} else {
-						return null;
-					}
-					break;
-				default :
-					if (keys.size() > 0) {
-						return entity.getName() + ": " + Joiner.on(",").join(keys);
-					}
-					return null;
-			}
-		}
-		return null;
-=======
 	public List<Facet> getFacets() {
 		HelenusEntity entity = props.get(0).getEntity();
 		return entity.getFacets();
@@ -244,7 +209,6 @@
 			}
 		}
 		return boundFacets;
->>>>>>> 17466918
 	}
 
 	@Override
@@ -268,18 +232,6 @@
 						+ entity.getMappingInterface() + " or " + prop.getEntity().getMappingInterface());
 			}
 
-<<<<<<< HEAD
-			/*
-			 * TODO: is this useful information to gather when caching? if (cached) { switch
-			 * (prop.getProperty().getColumnType()) { case PARTITION_KEY: case
-			 * CLUSTERING_COLUMN: break; default: if (entity.equals(prop.getEntity())) { if
-			 * (prop.getNext().isPresent()) { columnName =
-			 * Iterables.getLast(prop).getColumnName().toCql(true); } if
-			 * (!prop.getProperty().getDataType().isCollectionType()) {
-			 * selection.writeTime(columnName).as(columnName + "_writeTime");
-			 * selection.ttl(columnName).as(columnName + "_ttl"); } } break; } }
-			 */
-=======
 			if (cached) {
 				switch (prop.getProperty().getColumnType()) {
 					case PARTITION_KEY :
@@ -298,7 +250,6 @@
 						break;
 				}
 			}
->>>>>>> 17466918
 		}
 
 		if (entity == null) {
