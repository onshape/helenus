/*
 *      Copyright (C) 2015 The Helenus Authors
 *
 *   Licensed under the Apache License, Version 2.0 (the "License");
 *   you may not use this file except in compliance with the License.
 *   You may obtain a copy of the License at
 *
 *      http://www.apache.org/licenses/LICENSE-2.0
 *
 *   Unless required by applicable law or agreed to in writing, software
 *   distributed under the License is distributed on an "AS IS" BASIS,
 *   WITHOUT WARRANTIES OR CONDITIONS OF ANY KIND, either express or implied.
 *   See the License for the specific language governing permissions and
 *   limitations under the License.
 */
package net.helenus.core.operation;

import com.datastax.driver.core.Row;
import com.datastax.driver.core.querybuilder.BuiltStatement;
import com.datastax.driver.core.querybuilder.Ordering;
import com.datastax.driver.core.querybuilder.QueryBuilder;
import com.datastax.driver.core.querybuilder.Select;
import com.datastax.driver.core.querybuilder.Select.Selection;
import com.datastax.driver.core.querybuilder.Select.Where;
<<<<<<< HEAD
=======
import com.google.common.base.Joiner;
>>>>>>> 3ef4ddd5
import com.google.common.collect.Iterables;
import java.util.*;
import java.util.function.Function;
import java.util.stream.Stream;
import java.util.stream.StreamSupport;
import net.helenus.core.*;
import net.helenus.core.cache.EntityIdentifyingFacet;
import net.helenus.core.reflect.HelenusPropertyNode;
import net.helenus.mapping.HelenusEntity;
import net.helenus.mapping.HelenusProperty;
import net.helenus.mapping.MappingUtil;
import net.helenus.mapping.OrderingDirection;
import net.helenus.mapping.value.ColumnValueProvider;
import net.helenus.mapping.value.ValueProviderMap;
import net.helenus.support.Fun;
import net.helenus.support.HelenusMappingException;

public final class SelectOperation<E> extends AbstractFilterStreamOperation<E, SelectOperation<E>> {

  protected Function<Row, E> rowMapper = null;
  protected final List<HelenusPropertyNode> props = new ArrayList<HelenusPropertyNode>();

  protected List<Ordering> ordering = null;
  protected Integer limit = null;
  protected boolean allowFiltering = false;
  protected String alternateTableName = null;

  @SuppressWarnings("unchecked")
  public SelectOperation(AbstractSessionOperations sessionOperations) {
    super(sessionOperations);

    this.rowMapper =
        new Function<Row, E>() {

          @Override
          public E apply(Row source) {

            ColumnValueProvider valueProvider = sessionOps.getValueProvider();
            Object[] arr = new Object[props.size()];

            int i = 0;
            for (HelenusPropertyNode p : props) {
              Object value = valueProvider.getColumnValue(source, -1, p.getProperty());
              arr[i++] = value;
            }

            return (E) Fun.ArrayTuple.of(arr);
          }
        };
  }

  public SelectOperation(AbstractSessionOperations sessionOperations, HelenusEntity entity) {

    super(sessionOperations);

    entity
        .getOrderedProperties()
        .stream()
        .map(p -> new HelenusPropertyNode(p, Optional.empty()))
        .forEach(p -> this.props.add(p));
  }

  public SelectOperation(
      AbstractSessionOperations sessionOperations,
      HelenusEntity entity,
      Function<Row, E> rowMapper) {

    super(sessionOperations);
    this.rowMapper = rowMapper;

    entity
        .getOrderedProperties()
        .stream()
        .map(p -> new HelenusPropertyNode(p, Optional.empty()))
        .forEach(p -> this.props.add(p));
  }

  public SelectOperation(
      AbstractSessionOperations sessionOperations,
      Function<Row, E> rowMapper,
      HelenusPropertyNode... props) {

    super(sessionOperations);

    this.rowMapper = rowMapper;
    Collections.addAll(this.props, props);
  }

  public CountOperation count() {

    HelenusEntity entity = null;
    for (HelenusPropertyNode prop : props) {

      if (entity == null) {
        entity = prop.getEntity();
      } else if (entity != prop.getEntity()) {
        throw new HelenusMappingException(
            "you can count records only from a single entity "
                + entity.getMappingInterface()
                + " or "
                + prop.getEntity().getMappingInterface());
      }
    }

    return new CountOperation(sessionOps, entity);
  }

  public <V extends E> SelectOperation<E> from(Class<V> materializedViewClass) {
    Objects.requireNonNull(materializedViewClass);
    HelenusEntity entity = Helenus.entity(materializedViewClass);
    this.alternateTableName = entity.getName().toCql();
    this.props.clear();
    entity
        .getOrderedProperties()
        .stream()
        .map(p -> new HelenusPropertyNode(p, Optional.empty()))
        .forEach(p -> this.props.add(p));
    return this;
  }

  public SelectFirstOperation<E> single() {
    limit(1);
    return new SelectFirstOperation<E>(this);
  }

  public <R> SelectTransformingOperation<R, E> mapTo(Class<R> entityClass) {

    Objects.requireNonNull(entityClass, "entityClass is null");

    HelenusEntity entity = Helenus.entity(entityClass);

    this.rowMapper = null;

    return new SelectTransformingOperation<R, E>(
        this,
        (r) -> {
          Map<String, Object> map = new ValueProviderMap(r, sessionOps.getValueProvider(), entity);
          return (R) Helenus.map(entityClass, map);
        });
  }

  public <R> SelectTransformingOperation<R, E> map(Function<E, R> fn) {
    return new SelectTransformingOperation<R, E>(this, fn);
  }

  public SelectOperation<E> column(Getter<?> getter) {
    HelenusPropertyNode p = MappingUtil.resolveMappingProperty(getter);
    this.props.add(p);
    return this;
  }

  public SelectOperation<E> orderBy(Getter<?> getter, OrderingDirection direction) {
    getOrCreateOrdering().add(new Ordered(getter, direction).getOrdering());
    return this;
  }

  public SelectOperation<E> orderBy(Ordered ordered) {
    getOrCreateOrdering().add(ordered.getOrdering());
    return this;
  }

  public SelectOperation<E> limit(Integer limit) {
    this.limit = limit;
    return this;
  }

  public SelectOperation<E> allowFiltering() {
    this.allowFiltering = true;
    return this;
  }

  @Override
  public Set<EntityIdentifyingFacet> getIdentityFacets() {
    HelenusEntity entity = props.get(0).getEntity();
<<<<<<< HEAD
    final Set<EntityIdentifyingFacet> facets = new HashSet<>(filters.size());
    // Check to see if this select statement has enough information to build one or
    // more identifying facets.
    entity
        .getIdentityFacets()
        .forEach(
            (facetName, facet) -> {
              EntityIdentifyingFacet boundFacet = null;
              if (!facet.isFullyBound()) {
                boundFacet = new EntityIdentifyingFacet(facet);
                for (HelenusProperty prop : facet.getUnboundEntityProperties()) {
                  Filter filter = filters.get(facet.getProperty());
                  if (filter == null) {
                    break;
                  }
                  boundFacet.setValueForProperty(prop, filter.toString());
                }
              }
              if (boundFacet != null && boundFacet.isFullyBound()) {
                facets.add(boundFacet);
              }
            });
    return facets;
=======

    for (HelenusPropertyNode prop : props) {
      switch (prop.getProperty().getColumnType()) {
        case PARTITION_KEY:
        case CLUSTERING_COLUMN:
          Filter filter = filters.get(prop.getProperty());
          if (filter != null) {
            keys.add(filter.toString());
          } else {
            return null;
          }
          break;
        default:
          if (keys.size() > 0) {
            return entity.getName() + ": " + Joiner.on(",").join(keys);
          }
          return null;
      }
    }
    return null;
>>>>>>> 3ef4ddd5
  }

  @Override
  public BuiltStatement buildStatement(boolean cached) {

    HelenusEntity entity = null;
    Selection selection = QueryBuilder.select();

    for (HelenusPropertyNode prop : props) {
      String columnName = prop.getColumnName();
      selection = selection.column(columnName);

      if (prop.getProperty().caseSensitiveIndex()) {
        allowFiltering = true;
      }

      if (entity == null) {
        entity = prop.getEntity();
      } else if (entity != prop.getEntity()) {
        throw new HelenusMappingException(
            "you can select columns only from a single entity "
                + entity.getMappingInterface()
                + " or "
                + prop.getEntity().getMappingInterface());
      }

      /* TODO: is this useful information to gather when caching?
      if (cached) {
        switch (prop.getProperty().getColumnType()) {
          case PARTITION_KEY:
          case CLUSTERING_COLUMN:
            break;
          default:
            if (entity.equals(prop.getEntity())) {
              if (prop.getNext().isPresent()) {
                columnName = Iterables.getLast(prop).getColumnName().toCql(true);
              }
              if (!prop.getProperty().getDataType().isCollectionType()) {
                selection.writeTime(columnName).as(columnName + "_writeTime");
                selection.ttl(columnName).as(columnName + "_ttl");
              }
            }
            break;
        }
      }
      */
    }

    if (entity == null) {
      throw new HelenusMappingException("no entity or table to select data");
    }

    String tableName = alternateTableName == null ? entity.getName().toCql() : alternateTableName;
    Select select = selection.from(tableName);

    if (ordering != null && !ordering.isEmpty()) {
      select.orderBy(ordering.toArray(new Ordering[ordering.size()]));
    }

    if (limit != null) {
      select.limit(limit);
    }

    if (filters != null && !filters.isEmpty()) {

      Where where = select.where();

      for (Filter<?> filter : filters.values()) {
        where.and(filter.getClause(sessionOps.getValuePreparer()));
      }
    }

    if (ifFilters != null && !ifFilters.isEmpty()) {
      logger.error(
          "onlyIf conditions " + ifFilters + " would be ignored in the statement " + select);
    }

    if (allowFiltering) {
      select.allowFiltering();
    }

    return select;
  }

  @SuppressWarnings("unchecked")
  @Override
  public Stream<E> transform(ResultSet resultSet) {
    if (rowMapper != null) {
      return StreamSupport.stream(
              Spliterators.spliteratorUnknownSize(resultSet.iterator(), Spliterator.ORDERED), false)
          .map(rowMapper);
    } else {
      return (Stream<E>)
          StreamSupport.stream(
              Spliterators.spliteratorUnknownSize(resultSet.iterator(), Spliterator.ORDERED),
              false);
    }
  }

  private List<Ordering> getOrCreateOrdering() {
    if (ordering == null) {
      ordering = new ArrayList<Ordering>();
    }
    return ordering;
  }
}<|MERGE_RESOLUTION|>--- conflicted
+++ resolved
@@ -22,10 +22,7 @@
 import com.datastax.driver.core.querybuilder.Select;
 import com.datastax.driver.core.querybuilder.Select.Selection;
 import com.datastax.driver.core.querybuilder.Select.Where;
-<<<<<<< HEAD
-=======
 import com.google.common.base.Joiner;
->>>>>>> 3ef4ddd5
 import com.google.common.collect.Iterables;
 import java.util.*;
 import java.util.function.Function;
@@ -200,7 +197,6 @@
   @Override
   public Set<EntityIdentifyingFacet> getIdentityFacets() {
     HelenusEntity entity = props.get(0).getEntity();
-<<<<<<< HEAD
     final Set<EntityIdentifyingFacet> facets = new HashSet<>(filters.size());
     // Check to see if this select statement has enough information to build one or
     // more identifying facets.
@@ -224,28 +220,6 @@
               }
             });
     return facets;
-=======
-
-    for (HelenusPropertyNode prop : props) {
-      switch (prop.getProperty().getColumnType()) {
-        case PARTITION_KEY:
-        case CLUSTERING_COLUMN:
-          Filter filter = filters.get(prop.getProperty());
-          if (filter != null) {
-            keys.add(filter.toString());
-          } else {
-            return null;
-          }
-          break;
-        default:
-          if (keys.size() > 0) {
-            return entity.getName() + ": " + Joiner.on(",").join(keys);
-          }
-          return null;
-      }
-    }
-    return null;
->>>>>>> 3ef4ddd5
   }
 
   @Override
