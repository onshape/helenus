/*
 *      Copyright (C) 2015 The Helenus Authors
 *
 *   Licensed under the Apache License, Version 2.0 (the "License");
 *   you may not use this file except in compliance with the License.
 *   You may obtain a copy of the License at
 *
 *      http://www.apache.org/licenses/LICENSE-2.0
 *
 *   Unless required by applicable law or agreed to in writing, software
 *   distributed under the License is distributed on an "AS IS" BASIS,
 *   WITHOUT WARRANTIES OR CONDITIONS OF ANY KIND, either express or implied.
 *   See the License for the specific language governing permissions and
 *   limitations under the License.
 */
package net.helenus.core.operation;

import java.util.*;
import java.util.function.Function;
import java.util.stream.Stream;
import java.util.stream.StreamSupport;

import org.slf4j.Logger;
import org.slf4j.LoggerFactory;

import com.datastax.driver.core.ResultSet;
import com.datastax.driver.core.Row;
import com.datastax.driver.core.querybuilder.BuiltStatement;
import com.datastax.driver.core.querybuilder.Ordering;
import com.datastax.driver.core.querybuilder.QueryBuilder;
import com.datastax.driver.core.querybuilder.Select;
import com.datastax.driver.core.querybuilder.Select.Selection;
import com.datastax.driver.core.querybuilder.Select.Where;
import com.google.common.collect.Iterables;

import net.helenus.core.*;
import net.helenus.core.cache.Facet;
import net.helenus.core.cache.UnboundFacet;
import net.helenus.core.reflect.HelenusPropertyNode;
import net.helenus.mapping.HelenusEntity;
import net.helenus.mapping.MappingUtil;
import net.helenus.mapping.OrderingDirection;
import net.helenus.mapping.value.ColumnValueProvider;
import net.helenus.mapping.value.ValueProviderMap;
import net.helenus.support.Fun;
import net.helenus.support.HelenusMappingException;

public final class SelectOperation<E> extends AbstractFilterStreamOperation<E, SelectOperation<E>> {

	private static final Logger LOG = LoggerFactory.getLogger(SelectOperation.class);

	protected final List<HelenusPropertyNode> props = new ArrayList<HelenusPropertyNode>();
	protected Function<Row, E> rowMapper = null;
	protected List<Ordering> ordering = null;
	protected Integer limit = null;
	protected boolean allowFiltering = false;
	protected String alternateTableName = null;
	protected boolean isCacheable = false;

	@SuppressWarnings("unchecked")
	public SelectOperation(AbstractSessionOperations sessionOperations) {
		super(sessionOperations);

		this.rowMapper = new Function<Row, E>() {

			@Override
			public E apply(Row source) {

				ColumnValueProvider valueProvider = sessionOps.getValueProvider();
				Object[] arr = new Object[props.size()];

				int i = 0;
				for (HelenusPropertyNode p : props) {
					Object value = valueProvider.getColumnValue(source, -1, p.getProperty());
					arr[i++] = value;
				}

				return (E) Fun.ArrayTuple.of(arr);
			}
		};
	}

	public SelectOperation(AbstractSessionOperations sessionOperations, HelenusEntity entity) {

		super(sessionOperations);

		entity.getOrderedProperties().stream().map(p -> new HelenusPropertyNode(p, Optional.empty()))
				.forEach(p -> this.props.add(p));

		isCacheable = entity.isCacheable();
	}

	public SelectOperation(AbstractSessionOperations sessionOperations, HelenusEntity entity,
			Function<Row, E> rowMapper) {

		super(sessionOperations);
		this.rowMapper = rowMapper;

		entity.getOrderedProperties().stream().map(p -> new HelenusPropertyNode(p, Optional.empty()))
				.forEach(p -> this.props.add(p));

		isCacheable = entity.isCacheable();
	}

<<<<<<< HEAD
    this.rowMapper =
      new Function<Row, E>() {
=======
	public SelectOperation(AbstractSessionOperations sessionOperations, Function<Row, E> rowMapper,
			HelenusPropertyNode... props) {
>>>>>>> a3b9ff9a

		super(sessionOperations);

		this.rowMapper = rowMapper;
		Collections.addAll(this.props, props);
	}

	public CountOperation count() {

		HelenusEntity entity = null;
		for (HelenusPropertyNode prop : props) {

			if (entity == null) {
				entity = prop.getEntity();
			} else if (entity != prop.getEntity()) {
				throw new HelenusMappingException("you can count records only from a single entity "
						+ entity.getMappingInterface() + " or " + prop.getEntity().getMappingInterface());
			}
		}

		return new CountOperation(sessionOps, entity);
	}

	public <V extends E> SelectOperation<E> from(Class<V> materializedViewClass) {
		Objects.requireNonNull(materializedViewClass);
		HelenusEntity entity = Helenus.entity(materializedViewClass);
		this.alternateTableName = entity.getName().toCql();
		this.props.clear();
		entity.getOrderedProperties().stream().map(p -> new HelenusPropertyNode(p, Optional.empty()))
				.forEach(p -> this.props.add(p));
		return this;
	}

	public SelectFirstOperation<E> single() {
		limit(1);
		return new SelectFirstOperation<E>(this);
	}

	public <R> SelectTransformingOperation<R, E> mapTo(Class<R> entityClass) {

		Objects.requireNonNull(entityClass, "entityClass is null");

		HelenusEntity entity = Helenus.entity(entityClass);

		this.rowMapper = null;

		return new SelectTransformingOperation<R, E>(this, (r) -> {
			Map<String, Object> map = new ValueProviderMap(r, sessionOps.getValueProvider(), entity);
			return (R) Helenus.map(entityClass, map);
		});
	}

	public <R> SelectTransformingOperation<R, E> map(Function<E, R> fn) {
		return new SelectTransformingOperation<R, E>(this, fn);
	}

	public SelectOperation<E> column(Getter<?> getter) {
		HelenusPropertyNode p = MappingUtil.resolveMappingProperty(getter);
		this.props.add(p);
		return this;
	}

	public SelectOperation<E> orderBy(Getter<?> getter, OrderingDirection direction) {
		getOrCreateOrdering().add(new Ordered(getter, direction).getOrdering());
		return this;
	}

	public SelectOperation<E> orderBy(Ordered ordered) {
		getOrCreateOrdering().add(ordered.getOrdering());
		return this;
	}

	public SelectOperation<E> limit(Integer limit) {
		this.limit = limit;
		return this;
	}

	public SelectOperation<E> allowFiltering() {
		this.allowFiltering = true;
		return this;
	}

	@Override
	public boolean isSessionCacheable() {
		return isCacheable;
	}

	@Override
	public List<Facet> getFacets() {
		HelenusEntity entity = props.get(0).getEntity();
		return entity.getFacets();
	}

	@Override
	public List<Facet> bindFacetValues() {
		HelenusEntity entity = props.get(0).getEntity();
		List<Facet> boundFacets = new ArrayList<>();

		for (Facet facet : entity.getFacets()) {
			if (facet instanceof UnboundFacet) {
				UnboundFacet unboundFacet = (UnboundFacet) facet;
				UnboundFacet.Binder binder = unboundFacet.binder();
				unboundFacet.getProperties().forEach(prop -> {
					Filter filter = filters.get(prop);
					if (filter != null) {
						Object[] postulates = filter.postulateValues();
						for (Object p : postulates) {
							binder.setValueForProperty(prop, p.toString());
						}
					}

				});
				if (binder.isBound()) {
					boundFacets.add(binder.bind());
				}
			} else {
				boundFacets.add(facet);
			}
		}
		return boundFacets;
	}

	@Override
	public BuiltStatement buildStatement(boolean cached) {

		HelenusEntity entity = null;
		Selection selection = QueryBuilder.select();

		for (HelenusPropertyNode prop : props) {
			String columnName = prop.getColumnName();
			selection = selection.column(columnName);

			if (prop.getProperty().caseSensitiveIndex()) {
				allowFiltering = true;
			}

			if (entity == null) {
				entity = prop.getEntity();
			} else if (entity != prop.getEntity()) {
				throw new HelenusMappingException("you can select columns only from a single entity "
						+ entity.getMappingInterface() + " or " + prop.getEntity().getMappingInterface());
			}

			if (cached) {
				switch (prop.getProperty().getColumnType()) {
					case PARTITION_KEY :
					case CLUSTERING_COLUMN :
						break;
					default :
						if (entity.equals(prop.getEntity())) {
							if (prop.getNext().isPresent()) {
								columnName = Iterables.getLast(prop).getColumnName().toCql(true);
							}
							if (!prop.getProperty().getDataType().isCollectionType()) {
								selection.writeTime(columnName).as(columnName + "_writeTime");
								selection.ttl(columnName).as(columnName + "_ttl");
							}
						}
						break;
				}
			}
		}

		if (entity == null) {
			throw new HelenusMappingException("no entity or table to select data");
		}

		String tableName = alternateTableName == null ? entity.getName().toCql() : alternateTableName;
		Select select = selection.from(tableName);

		if (ordering != null && !ordering.isEmpty()) {
			select.orderBy(ordering.toArray(new Ordering[ordering.size()]));
		}

		if (limit != null) {
			select.limit(limit);
		}

		if (filters != null && !filters.isEmpty()) {

			Where where = select.where();

			for (Filter<?> filter : filters.values()) {
				where.and(filter.getClause(sessionOps.getValuePreparer()));
			}
		}

		if (ifFilters != null && !ifFilters.isEmpty()) {
			LOG.error("onlyIf conditions " + ifFilters + " would be ignored in the statement " + select);
		}

		if (allowFiltering) {
			select.allowFiltering();
		}

		return select;
	}

	@SuppressWarnings("unchecked")
	@Override
	public Stream<E> transform(ResultSet resultSet) {
		if (rowMapper != null) {
			return StreamSupport
					.stream(Spliterators.spliteratorUnknownSize(resultSet.iterator(), Spliterator.ORDERED), false)
					.map(rowMapper);
		} else {
			return (Stream<E>) StreamSupport
					.stream(Spliterators.spliteratorUnknownSize(resultSet.iterator(), Spliterator.ORDERED), false);
		}
	}

	private List<Ordering> getOrCreateOrdering() {
		if (ordering == null) {
			ordering = new ArrayList<Ordering>();
		}
		return ordering;
	}
}<|MERGE_RESOLUTION|>--- conflicted
+++ resolved
@@ -102,13 +102,8 @@
 		isCacheable = entity.isCacheable();
 	}
 
-<<<<<<< HEAD
-    this.rowMapper =
-      new Function<Row, E>() {
-=======
 	public SelectOperation(AbstractSessionOperations sessionOperations, Function<Row, E> rowMapper,
 			HelenusPropertyNode... props) {
->>>>>>> a3b9ff9a
 
 		super(sessionOperations);
 
