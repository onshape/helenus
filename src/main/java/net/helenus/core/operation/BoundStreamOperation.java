/*
 *      Copyright (C) 2015 The Helenus Authors
 *
 *   Licensed under the Apache License, Version 2.0 (the "License");
 *   you may not use this file except in compliance with the License.
 *   You may obtain a copy of the License at
 *
 *      http://www.apache.org/licenses/LICENSE-2.0
 *
 *   Unless required by applicable law or agreed to in writing, software
 *   distributed under the License is distributed on an "AS IS" BASIS,
 *   WITHOUT WARRANTIES OR CONDITIONS OF ANY KIND, either express or implied.
 *   See the License for the specific language governing permissions and
 *   limitations under the License.
 */
package net.helenus.core.operation;

<<<<<<< HEAD
=======
import java.util.List;
>>>>>>> 17466918
import java.util.stream.Stream;

import com.datastax.driver.core.BoundStatement;
import com.datastax.driver.core.ResultSet;
import com.datastax.driver.core.Statement;

<<<<<<< HEAD
=======
import net.helenus.core.cache.Facet;

>>>>>>> 17466918
public final class BoundStreamOperation<E> extends AbstractStreamOperation<E, BoundStreamOperation<E>> {

	private final BoundStatement boundStatement;
	private final AbstractStreamOperation<E, ?> delegate;

	public BoundStreamOperation(BoundStatement boundStatement, AbstractStreamOperation<E, ?> operation) {
		super(operation.sessionOps);
		this.boundStatement = boundStatement;
		this.delegate = operation;
	}

	@Override
<<<<<<< HEAD
	public String getStatementCacheKey() {
		return delegate.getStatementCacheKey();
=======
	public List<Facet> bindFacetValues() {
		return delegate.bindFacetValues();
>>>>>>> 17466918
	}

	@Override
	public Stream<E> transform(ResultSet resultSet) {
		return delegate.transform(resultSet);
	}

	@Override
	public Statement buildStatement(boolean cached) {
		return boundStatement;
	}
}<|MERGE_RESOLUTION|>--- conflicted
+++ resolved
@@ -15,21 +15,15 @@
  */
 package net.helenus.core.operation;
 
-<<<<<<< HEAD
-=======
 import java.util.List;
->>>>>>> 17466918
 import java.util.stream.Stream;
 
 import com.datastax.driver.core.BoundStatement;
 import com.datastax.driver.core.ResultSet;
 import com.datastax.driver.core.Statement;
 
-<<<<<<< HEAD
-=======
 import net.helenus.core.cache.Facet;
 
->>>>>>> 17466918
 public final class BoundStreamOperation<E> extends AbstractStreamOperation<E, BoundStreamOperation<E>> {
 
 	private final BoundStatement boundStatement;
@@ -42,13 +36,8 @@
 	}
 
 	@Override
-<<<<<<< HEAD
-	public String getStatementCacheKey() {
-		return delegate.getStatementCacheKey();
-=======
 	public List<Facet> bindFacetValues() {
 		return delegate.bindFacetValues();
->>>>>>> 17466918
 	}
 
 	@Override
