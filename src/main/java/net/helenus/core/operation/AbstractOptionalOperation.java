--- conflicted
+++ resolved
@@ -15,14 +15,6 @@
  */
 package net.helenus.core.operation;
 
-<<<<<<< HEAD
-import java.util.HashSet;
-import java.util.Optional;
-import java.util.Set;
-import java.util.concurrent.CompletableFuture;
-import java.util.concurrent.CompletionException;
-import java.util.concurrent.TimeoutException;
-=======
 import java.util.List;
 import java.util.Optional;
 import java.util.concurrent.CompletableFuture;
@@ -35,7 +27,6 @@
 import com.google.common.base.Function;
 import com.google.common.util.concurrent.Futures;
 import com.google.common.util.concurrent.ListenableFuture;
->>>>>>> 17466918
 
 import com.codahale.metrics.Timer;
 import com.datastax.driver.core.PreparedStatement;
@@ -84,47 +75,13 @@
 		}
 	}
 
-<<<<<<< HEAD
-	public Optional<E> sync(UnitOfWork uow) throws TimeoutException {
-=======
 	public Optional<E> sync(UnitOfWork<?> uow) throws TimeoutException {
->>>>>>> 17466918
 		if (uow == null)
 			return sync();
 
 		final Timer.Context context = requestLatency.time();
 		try {
 
-<<<<<<< HEAD
-			Optional<E> result = null;
-			String key = getStatementCacheKey();
-			if (enableCache && key != null) {
-				Set<E> cachedResult = (Set<E>) uow.cacheLookup(key);
-				if (cachedResult != null) {
-					// TODO(gburd): what about select ResultSet, Tuple... etc.?
-					uowCacheHits.mark();
-					logger.info("UOW({}) cache hit, {}", uow.hashCode(), key);
-					result = cachedResult.stream().findFirst();
-				} else {
-					uowCacheMiss.mark();
-				}
-			}
-
-			if (result == null) {
-				ResultSet resultSet = execute(sessionOps, uow, traceContext, queryExecutionTimeout, queryTimeoutUnits,
-						showValues, true);
-				result = transform(resultSet);
-
-				if (key != null) {
-					if (result.isPresent()) {
-						Set<Object> set = new HashSet<Object>(1);
-						set.add(result.get());
-						uow.getCache().put(key, set);
-					} else {
-						uow.getCache().put(key, new HashSet<Object>(0));
-					}
-				}
-=======
 			Optional<E> result = Optional.empty();
 			E cacheResult = null;
 			String[] statementKeys = null;
@@ -151,7 +108,6 @@
 			// into the cache for future requests to find.
 			if (enableCache && cacheResult == null && result.isPresent()) {
 				updateCache(uow, result.get(), getFacets());
->>>>>>> 17466918
 			}
 
 			return result;
@@ -170,11 +126,7 @@
 		});
 	}
 
-<<<<<<< HEAD
-	public CompletableFuture<Optional<E>> async(UnitOfWork uow) {
-=======
 	public CompletableFuture<Optional<E>> async(UnitOfWork<?> uow) {
->>>>>>> 17466918
 		if (uow == null)
 			return async();
 		return CompletableFuture.<Optional<E>>supplyAsync(() -> {
