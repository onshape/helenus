--- conflicted
+++ resolved
@@ -27,16 +27,6 @@
 
 public abstract class AbstractOperation<E, O extends AbstractOperation<E, O>> extends AbstractStatementOperation<E, O> {
 
-<<<<<<< HEAD
-	public abstract E transform(ResultSet resultSet);
-
-	public boolean cacheable() {
-		return false;
-	}
-
-	public AbstractOperation(AbstractSessionOperations sessionOperations) {
-		super(sessionOperations);
-=======
 	public AbstractOperation(AbstractSessionOperations sessionOperations) {
 		super(sessionOperations);
 	}
@@ -45,7 +35,6 @@
 
 	public boolean cacheable() {
 		return false;
->>>>>>> 17466918
 	}
 
 	public PreparedOperation<E> prepare() {
