/*
 *      Copyright (C) 2015 The Helenus Authors
 *
 *   Licensed under the Apache License, Version 2.0 (the "License");
 *   you may not use this file except in compliance with the License.
 *   You may obtain a copy of the License at
 *
 *      http://www.apache.org/licenses/LICENSE-2.0
 *
 *   Unless required by applicable law or agreed to in writing, software
 *   distributed under the License is distributed on an "AS IS" BASIS,
 *   WITHOUT WARRANTIES OR CONDITIONS OF ANY KIND, either express or implied.
 *   See the License for the specific language governing permissions and
 *   limitations under the License.
 */
package net.helenus.core;

import brave.Tracer;
import com.codahale.metrics.MetricRegistry;
import com.datastax.driver.core.*;
import com.google.common.util.concurrent.MoreExecutors;
import java.io.IOException;
import java.io.PrintStream;
import java.util.*;
import java.util.concurrent.Executor;
import java.util.concurrent.Executors;
import java.util.function.Consumer;
import net.helenus.core.reflect.DslExportable;
import net.helenus.mapping.HelenusEntity;
import net.helenus.mapping.HelenusEntityType;
import net.helenus.mapping.MappingUtil;
import net.helenus.mapping.value.ColumnValuePreparer;
import net.helenus.mapping.value.ColumnValueProvider;
import net.helenus.support.Either;
import net.helenus.support.HelenusException;
import net.helenus.support.PackageUtil;

public final class SessionInitializer extends AbstractSessionOperations {

  private final Session session;
  private CodecRegistry registry;
  private String usingKeyspace;
  private boolean showCql = false;
  private ConsistencyLevel consistencyLevel;
  private boolean idempotent = true;
  private MetricRegistry metricRegistry = new MetricRegistry();
  private Tracer zipkinTracer;
  private PrintStream printStream = System.out;
  private Executor executor = MoreExecutors.directExecutor();
  private Class<? extends UnitOfWork> unitOfWorkClass = UnitOfWorkImpl.class;

  private SessionRepositoryBuilder sessionRepository;

  private boolean dropUnusedColumns = false;
  private boolean dropUnusedIndexes = false;

  private KeyspaceMetadata keyspaceMetadata;

  private final List<Either<Object, Class<?>>> initList = new ArrayList<Either<Object, Class<?>>>();
  private AutoDdl autoDdl = AutoDdl.UPDATE;

  SessionInitializer(Session session) {
    this.session = Objects.requireNonNull(session, "empty session");
    this.usingKeyspace = session.getLoggedKeyspace(); // can be null
    this.sessionRepository = new SessionRepositoryBuilder(session);
  }

  @Override
  public Session currentSession() {
    return session;
  }

  @Override
  public String usingKeyspace() {
    return usingKeyspace;
  }

  @Override
  public Executor getExecutor() {
    return executor;
  }

  @Override
  public SessionRepository getSessionRepository() {
    throw new HelenusException("not expected to call");
  }

  @Override
  public ColumnValueProvider getValueProvider() {
    throw new HelenusException("not expected to call");
  }

  @Override
  public ColumnValuePreparer getValuePreparer() {
    throw new HelenusException("not expected to call");
  }

  public SessionInitializer showCql() {
    this.showCql = true;
    return this;
  }

  public SessionInitializer showCql(boolean enabled) {
    this.showCql = enabled;
    return this;
  }

  public SessionInitializer metricRegistry(MetricRegistry metricRegistry) {
    this.metricRegistry = metricRegistry;
    return this;
  }

  public SessionInitializer zipkinTracer(Tracer tracer) {
    this.zipkinTracer = tracer;
    return this;
  }

  public SessionInitializer setUnitOfWorkClass(Class<? extends UnitOfWork> e) {
    this.unitOfWorkClass = e;
    return this;
  }

  public SessionInitializer consistencyLevel(ConsistencyLevel consistencyLevel) {
    this.consistencyLevel = consistencyLevel;
    return this;
  }

  public ConsistencyLevel getDefaultConsistencyLevel() {
    return consistencyLevel;
  }

  public SessionInitializer idempotentQueryExecution(boolean idempotent) {
    this.idempotent = idempotent;
    return this;
  }

  public boolean getDefaultQueryIdempotency() {
    return idempotent;
  }

  @Override
  public PrintStream getPrintStream() {
    return printStream;
  }

  public SessionInitializer printTo(PrintStream out) {
    this.printStream = out;
    return this;
  }

  public SessionInitializer withExecutor(Executor executor) {
    Objects.requireNonNull(executor, "empty executor");
    this.executor = executor;
    return this;
  }

  public SessionInitializer withCachingExecutor() {
    this.executor = Executors.newCachedThreadPool();
    return this;
  }

  public SessionInitializer dropUnusedColumns(boolean enabled) {
    this.dropUnusedColumns = enabled;
    return this;
  }

  public SessionInitializer dropUnusedIndexes(boolean enabled) {
    this.dropUnusedIndexes = enabled;
    return this;
  }

  public SessionInitializer withCodecRegistry(CodecRegistry registry) {
    this.registry = registry;
    return this;
  }

  @Override
  public boolean isShowCql() {
    return showCql;
  }

  public SessionInitializer addPackage(String packageName) {
    try {
      PackageUtil.getClasses(packageName)
          .stream()
          .filter(c -> c.isInterface() && !c.isAnnotation())
          .forEach(
              clazz -> {
                initList.add(Either.right(clazz));
              });
    } catch (IOException | ClassNotFoundException e) {
      throw new HelenusException("fail to add package " + packageName, e);
    }
    return this;
  }

  public SessionInitializer add(Object... dsls) {
    Objects.requireNonNull(dsls, "dsls is empty");
    int len = dsls.length;
    for (int i = 0; i != len; ++i) {
      Object obj = Objects.requireNonNull(dsls[i], "element " + i + " is empty");
      initList.add(Either.left(obj));
    }
    return this;
  }

  public SessionInitializer autoValidate() {
    this.autoDdl = AutoDdl.VALIDATE;
    return this;
  }

  public SessionInitializer autoUpdate() {
    this.autoDdl = AutoDdl.UPDATE;
    return this;
  }

  public SessionInitializer autoCreate() {
    this.autoDdl = AutoDdl.CREATE;
    return this;
  }

  public SessionInitializer autoCreateDrop() {
    this.autoDdl = AutoDdl.CREATE_DROP;
    return this;
  }

  public SessionInitializer auto(AutoDdl autoDdl) {
    this.autoDdl = autoDdl;
    return this;
  }

  public SessionInitializer use(String keyspace) {
    session.execute(SchemaUtil.use(keyspace, false));
    this.usingKeyspace = keyspace;
    return this;
  }

  public SessionInitializer use(String keyspace, boolean forceQuote) {
    session.execute(SchemaUtil.use(keyspace, forceQuote));
    this.usingKeyspace = keyspace;
    return this;
  }

  public void singleton() {
    Helenus.setSession(get());
  }

  public synchronized HelenusSession get() {
    initialize();
    return new HelenusSession(
        session,
        usingKeyspace,
        registry,
        showCql,
        printStream,
        sessionRepository,
        executor,
        autoDdl == AutoDdl.CREATE_DROP,
        consistencyLevel,
<<<<<<< HEAD
=======
        idempotent,
>>>>>>> 7156d733
        unitOfWorkClass,
        metricRegistry,
        zipkinTracer);
  }

  private void initialize() {

    Objects.requireNonNull(usingKeyspace, "please define keyspace by 'use' operator");

    initList.forEach(
        (either) -> {
          Class<?> iface = null;
          if (either.isLeft()) {
            iface = MappingUtil.getMappingInterface(either.getLeft());
          } else {
            iface = either.getRight();
          }

          DslExportable dsl = (DslExportable) Helenus.dsl(iface);
          dsl.setCassandraMetadataForHelenusSesion(session.getCluster().getMetadata());
          sessionRepository.add(dsl);
        });

    TableOperations tableOps = new TableOperations(this, dropUnusedColumns, dropUnusedIndexes);
    UserTypeOperations userTypeOps = new UserTypeOperations(this, dropUnusedColumns);

    switch (autoDdl) {
      case CREATE_DROP:

        // Drop view first, otherwise a `DROP TABLE ...` will fail as the type is still referenced
        // by a view.
        sessionRepository
            .entities()
            .stream()
            .filter(e -> e.getType() == HelenusEntityType.VIEW)
            .forEach(e -> tableOps.dropView(e));

        // Drop tables second, before DROP TYPE otherwise a `DROP TYPE ...` will fail as the type is
        // still referenced by a table.
        sessionRepository
            .entities()
            .stream()
            .filter(e -> e.getType() == HelenusEntityType.TABLE)
            .forEach(e -> tableOps.dropTable(e));

        eachUserTypeInReverseOrder(userTypeOps, e -> userTypeOps.dropUserType(e));

        // FALLTHRU to CREATE case (read: the absence of a `break;` statement here is intentional!)
      case CREATE:
        eachUserTypeInOrder(userTypeOps, e -> userTypeOps.createUserType(e));

        sessionRepository
            .entities()
            .stream()
            .filter(e -> e.getType() == HelenusEntityType.TABLE)
            .forEach(e -> tableOps.createTable(e));

        sessionRepository
            .entities()
            .stream()
            .filter(e -> e.getType() == HelenusEntityType.VIEW)
            .forEach(e -> tableOps.createView(e));

        break;

      case VALIDATE:
        eachUserTypeInOrder(userTypeOps, e -> userTypeOps.validateUserType(getUserType(e), e));

        sessionRepository
            .entities()
            .stream()
            .filter(e -> e.getType() == HelenusEntityType.TABLE)
            .forEach(e -> tableOps.validateTable(getTableMetadata(e), e));

        break;

      case UPDATE:
        eachUserTypeInOrder(userTypeOps, e -> userTypeOps.updateUserType(getUserType(e), e));

        sessionRepository
            .entities()
            .stream()
            .filter(e -> e.getType() == HelenusEntityType.VIEW)
            .forEach(e -> tableOps.dropView(e));

        sessionRepository
            .entities()
            .stream()
            .filter(e -> e.getType() == HelenusEntityType.TABLE)
            .forEach(e -> tableOps.updateTable(getTableMetadata(e), e));

        sessionRepository
            .entities()
            .stream()
            .filter(e -> e.getType() == HelenusEntityType.VIEW)
            .forEach(e -> tableOps.createView(e));
        break;
    }

    KeyspaceMetadata km = getKeyspaceMetadata();

    for (UserType userType : km.getUserTypes()) {
      sessionRepository.addUserType(userType.getTypeName(), userType);
    }
  }

  private void eachUserTypeInOrder(
      UserTypeOperations userTypeOps, Consumer<? super HelenusEntity> action) {

    Set<HelenusEntity> processedSet = new HashSet<HelenusEntity>();
    Set<HelenusEntity> stack = new HashSet<HelenusEntity>();

    sessionRepository
        .entities()
        .stream()
        .filter(e -> e.getType() == HelenusEntityType.UDT)
        .forEach(
            e -> {
              stack.clear();
              eachUserTypeInRecursion(e, processedSet, stack, userTypeOps, action);
            });
  }

  private void eachUserTypeInReverseOrder(
      UserTypeOperations userTypeOps, Consumer<? super HelenusEntity> action) {
    ArrayDeque<HelenusEntity> deque = new ArrayDeque<>();
    eachUserTypeInOrder(userTypeOps, e -> deque.addFirst(e));
    deque
        .stream()
        .forEach(
            e -> {
              action.accept(e);
            });
  }

  private void eachUserTypeInRecursion(
      HelenusEntity e,
      Set<HelenusEntity> processedSet,
      Set<HelenusEntity> stack,
      UserTypeOperations userTypeOps,
      Consumer<? super HelenusEntity> action) {

    stack.add(e);

    Collection<HelenusEntity> createBefore = sessionRepository.getUserTypeUses(e);

    for (HelenusEntity be : createBefore) {
      if (!processedSet.contains(be) && !stack.contains(be)) {
        eachUserTypeInRecursion(be, processedSet, stack, userTypeOps, action);
        processedSet.add(be);
      }
    }

    if (!processedSet.contains(e)) {
      action.accept(e);
      processedSet.add(e);
    }
  }

  private KeyspaceMetadata getKeyspaceMetadata() {
    if (keyspaceMetadata == null) {
      keyspaceMetadata =
          session.getCluster().getMetadata().getKeyspace(usingKeyspace.toLowerCase());
    }
    return keyspaceMetadata;
  }

  private TableMetadata getTableMetadata(HelenusEntity entity) {
    return getKeyspaceMetadata().getTable(entity.getName().getName());
  }

  private UserType getUserType(HelenusEntity entity) {
    return getKeyspaceMetadata().getUserType(entity.getName().getName());
  }
}<|MERGE_RESOLUTION|>--- conflicted
+++ resolved
@@ -257,10 +257,7 @@
         executor,
         autoDdl == AutoDdl.CREATE_DROP,
         consistencyLevel,
-<<<<<<< HEAD
-=======
         idempotent,
->>>>>>> 7156d733
         unitOfWorkClass,
         metricRegistry,
         zipkinTracer);
