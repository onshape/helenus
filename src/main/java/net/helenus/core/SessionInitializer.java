--- conflicted
+++ resolved
@@ -264,11 +264,7 @@
 			}
 
 			DslExportable dsl = (DslExportable) Helenus.dsl(iface);
-<<<<<<< HEAD
-			dsl.setCassandraMetadataForHelenusSesion(session.getCluster().getMetadata());
-=======
 			dsl.setCassandraMetadataForHelenusSession(session.getCluster().getMetadata());
->>>>>>> 17466918
 			sessionRepository.add(dsl);
 		});
 
