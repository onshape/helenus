/*
 *      Copyright (C) 2015 The Helenus Authors
 *
 *   Licensed under the Apache License, Version 2.0 (the "License");
 *   you may not use this file except in compliance with the License.
 *   You may obtain a copy of the License at
 *
 *      http://www.apache.org/licenses/LICENSE-2.0
 *
 *   Unless required by applicable law or agreed to in writing, software
 *   distributed under the License is distributed on an "AS IS" BASIS,
 *   WITHOUT WARRANTIES OR CONDITIONS OF ANY KIND, either express or implied.
 *   See the License for the specific language governing permissions and
 *   limitations under the License.
 */
package net.helenus.core;

import brave.Tracer;
import com.codahale.metrics.MetricRegistry;
import com.datastax.driver.core.*;
import com.google.common.util.concurrent.MoreExecutors;
import java.io.IOException;
import java.io.PrintStream;
import java.util.*;
import java.util.concurrent.Executor;
import java.util.concurrent.Executors;
import java.util.function.Consumer;
import net.helenus.core.reflect.DslExportable;
import net.helenus.mapping.HelenusEntity;
import net.helenus.mapping.HelenusEntityType;
import net.helenus.mapping.MappingUtil;
import net.helenus.mapping.value.ColumnValuePreparer;
import net.helenus.mapping.value.ColumnValueProvider;
import net.helenus.support.Either;
import net.helenus.support.HelenusException;
import net.helenus.support.PackageUtil;

public final class SessionInitializer extends AbstractSessionOperations {

  private final Session session;
  private CodecRegistry registry;
  private String usingKeyspace;
  private boolean showCql = false;
  private ConsistencyLevel consistencyLevel;
  private boolean idempotent = true;
  private MetricRegistry metricRegistry = new MetricRegistry();
  private Tracer zipkinTracer;
  private PrintStream printStream = System.out;
  private Executor executor = MoreExecutors.directExecutor();
  private Class<? extends UnitOfWork> unitOfWorkClass = UnitOfWorkImpl.class;

  private SessionRepositoryBuilder sessionRepository;

  private boolean dropUnusedColumns = false;
  private boolean dropUnusedIndexes = false;

  private KeyspaceMetadata keyspaceMetadata;

  private final List<Either<Object, Class<?>>> initList = new ArrayList<Either<Object, Class<?>>>();
  private AutoDdl autoDdl = AutoDdl.UPDATE;

  SessionInitializer(Session session) {
    this.session = Objects.requireNonNull(session, "empty session");
    this.usingKeyspace = session.getLoggedKeyspace(); // can be null
    this.sessionRepository = new SessionRepositoryBuilder(session);
  }

  @Override
  public Session currentSession() {
    return session;
  }

  @Override
  public String usingKeyspace() {
    return usingKeyspace;
  }

  @Override
  public Executor getExecutor() {
    return executor;
  }

  @Override
  public SessionRepository getSessionRepository() {
    throw new HelenusException("not expected to call");
  }

  @Override
  public ColumnValueProvider getValueProvider() {
    throw new HelenusException("not expected to call");
  }

  @Override
  public ColumnValuePreparer getValuePreparer() {
    throw new HelenusException("not expected to call");
  }

  public SessionInitializer showCql() {
    this.showCql = true;
    return this;
  }

  public SessionInitializer showCql(boolean enabled) {
    this.showCql = enabled;
    return this;
  }

  public SessionInitializer metricRegistry(MetricRegistry metricRegistry) {
    this.metricRegistry = metricRegistry;
    return this;
  }

  public SessionInitializer zipkinTracer(Tracer tracer) {
    this.zipkinTracer = tracer;
    return this;
  }

  public SessionInitializer setUnitOfWorkClass(Class<? extends UnitOfWork> e) {
    this.unitOfWorkClass = e;
    return this;
  }

  public SessionInitializer consistencyLevel(ConsistencyLevel consistencyLevel) {
    this.consistencyLevel = consistencyLevel;
    return this;
  }

  public ConsistencyLevel getDefaultConsistencyLevel() {
    return consistencyLevel;
  }

  public SessionInitializer idempotentQueryExecution(boolean idempotent) {
    this.idempotent = idempotent;
    return this;
  }

  public boolean getDefaultQueryIdempotency() {
    return idempotent;
  }

  @Override
  public PrintStream getPrintStream() {
    return printStream;
  }

  public SessionInitializer printTo(PrintStream out) {
    this.printStream = out;
    return this;
  }

  public SessionInitializer withExecutor(Executor executor) {
    Objects.requireNonNull(executor, "empty executor");
    this.executor = executor;
    return this;
  }

  public SessionInitializer withCachingExecutor() {
    this.executor = Executors.newCachedThreadPool();
    return this;
  }

  public SessionInitializer dropUnusedColumns(boolean enabled) {
    this.dropUnusedColumns = enabled;
    return this;
  }

  public SessionInitializer dropUnusedIndexes(boolean enabled) {
    this.dropUnusedIndexes = enabled;
    return this;
  }

  public SessionInitializer withCodecRegistry(CodecRegistry registry) {
    this.registry = registry;
    return this;
  }

  @Override
  public boolean isShowCql() {
    return showCql;
  }

  public SessionInitializer addPackage(String packageName) {
    try {
      PackageUtil.getClasses(packageName)
          .stream()
          .filter(c -> c.isInterface() && !c.isAnnotation())
          .forEach(
              clazz -> {
                initList.add(Either.right(clazz));
              });
    } catch (IOException | ClassNotFoundException e) {
      throw new HelenusException("fail to add package " + packageName, e);
    }
    return this;
  }

  public SessionInitializer add(Object... dsls) {
    Objects.requireNonNull(dsls, "dsls is empty");
    int len = dsls.length;
    for (int i = 0; i != len; ++i) {
      Object obj = Objects.requireNonNull(dsls[i], "element " + i + " is empty");
      initList.add(Either.left(obj));
    }
    return this;
  }

  public SessionInitializer autoValidate() {
    this.autoDdl = AutoDdl.VALIDATE;
    return this;
  }

  public SessionInitializer autoUpdate() {
    this.autoDdl = AutoDdl.UPDATE;
    return this;
  }

  public SessionInitializer autoCreate() {
    this.autoDdl = AutoDdl.CREATE;
    return this;
  }

  public SessionInitializer autoCreateDrop() {
    this.autoDdl = AutoDdl.CREATE_DROP;
    return this;
  }

  public SessionInitializer auto(AutoDdl autoDdl) {
    this.autoDdl = autoDdl;
    return this;
  }

  public SessionInitializer use(String keyspace) {
    session.execute(SchemaUtil.use(keyspace, false));
    this.usingKeyspace = keyspace;
    return this;
  }

  public SessionInitializer use(String keyspace, boolean forceQuote) {
    session.execute(SchemaUtil.use(keyspace, forceQuote));
    this.usingKeyspace = keyspace;
    return this;
  }

  public void singleton() {
    Helenus.setSession(get());
  }

  public synchronized HelenusSession get() {
    initialize();
    return new HelenusSession(
        session,
        usingKeyspace,
        registry,
        showCql,
        printStream,
        sessionRepository,
        executor,
        autoDdl == AutoDdl.CREATE_DROP,
        consistencyLevel,
        idempotent,
        unitOfWorkClass,
        metricRegistry,
        zipkinTracer);
  }

  private void initialize() {

    Objects.requireNonNull(usingKeyspace, "please define keyspace by 'use' operator");

    initList.forEach(
        (either) -> {
          Class<?> iface = null;
          if (either.isLeft()) {
            iface = MappingUtil.getMappingInterface(either.getLeft());
          } else {
            iface = either.getRight();
          }

          DslExportable dsl = (DslExportable) Helenus.dsl(iface);
<<<<<<< HEAD
          dsl.setMetadata(session.getCluster().getMetadata());
=======
          dsl.setCassandraMetadataForHelenusSesion(session.getCluster().getMetadata());
>>>>>>> 3ef4ddd5
          sessionRepository.add(dsl);
        });

    TableOperations tableOps = new TableOperations(this, dropUnusedColumns, dropUnusedIndexes);
    UserTypeOperations userTypeOps = new UserTypeOperations(this, dropUnusedColumns);

    switch (autoDdl) {
      case CREATE_DROP:

        // Drop view first, otherwise a `DROP TABLE ...` will fail as the type is still referenced
        // by a view.
        sessionRepository
            .entities()
            .stream()
            .filter(e -> e.getType() == HelenusEntityType.VIEW)
            .forEach(e -> tableOps.dropView(e));

        // Drop tables second, before DROP TYPE otherwise a `DROP TYPE ...` will fail as the type is
        // still referenced by a table.
        sessionRepository
            .entities()
            .stream()
            .filter(e -> e.getType() == HelenusEntityType.TABLE)
            .forEach(e -> tableOps.dropTable(e));

        eachUserTypeInReverseOrder(userTypeOps, e -> userTypeOps.dropUserType(e));

        // FALLTHRU to CREATE case (read: the absence of a `break;` statement here is intentional!)
      case CREATE:
        eachUserTypeInOrder(userTypeOps, e -> userTypeOps.createUserType(e));

        sessionRepository
            .entities()
            .stream()
            .filter(e -> e.getType() == HelenusEntityType.TABLE)
            .forEach(e -> tableOps.createTable(e));

        sessionRepository
            .entities()
            .stream()
            .filter(e -> e.getType() == HelenusEntityType.VIEW)
            .forEach(e -> tableOps.createView(e));

        break;

      case VALIDATE:
        eachUserTypeInOrder(userTypeOps, e -> userTypeOps.validateUserType(getUserType(e), e));

        sessionRepository
            .entities()
            .stream()
            .filter(e -> e.getType() == HelenusEntityType.TABLE)
            .forEach(e -> tableOps.validateTable(getTableMetadata(e), e));

        break;

      case UPDATE:
        eachUserTypeInOrder(userTypeOps, e -> userTypeOps.updateUserType(getUserType(e), e));

        sessionRepository
            .entities()
            .stream()
            .filter(e -> e.getType() == HelenusEntityType.VIEW)
            .forEach(e -> tableOps.dropView(e));

        sessionRepository
            .entities()
            .stream()
            .filter(e -> e.getType() == HelenusEntityType.TABLE)
            .forEach(e -> tableOps.updateTable(getTableMetadata(e), e));

        sessionRepository
            .entities()
            .stream()
            .filter(e -> e.getType() == HelenusEntityType.VIEW)
            .forEach(e -> tableOps.createView(e));
        break;
    }

    KeyspaceMetadata km = getKeyspaceMetadata();

    for (UserType userType : km.getUserTypes()) {
      sessionRepository.addUserType(userType.getTypeName(), userType);
    }
  }

  private void eachUserTypeInOrder(
      UserTypeOperations userTypeOps, Consumer<? super HelenusEntity> action) {

    Set<HelenusEntity> processedSet = new HashSet<HelenusEntity>();
    Set<HelenusEntity> stack = new HashSet<HelenusEntity>();

    sessionRepository
        .entities()
        .stream()
        .filter(e -> e.getType() == HelenusEntityType.UDT)
        .forEach(
            e -> {
              stack.clear();
              eachUserTypeInRecursion(e, processedSet, stack, userTypeOps, action);
            });
  }

  private void eachUserTypeInReverseOrder(
      UserTypeOperations userTypeOps, Consumer<? super HelenusEntity> action) {
    ArrayDeque<HelenusEntity> deque = new ArrayDeque<>();
    eachUserTypeInOrder(userTypeOps, e -> deque.addFirst(e));
    deque
        .stream()
        .forEach(
            e -> {
              action.accept(e);
            });
  }

  private void eachUserTypeInRecursion(
      HelenusEntity e,
      Set<HelenusEntity> processedSet,
      Set<HelenusEntity> stack,
      UserTypeOperations userTypeOps,
      Consumer<? super HelenusEntity> action) {

    stack.add(e);

    Collection<HelenusEntity> createBefore = sessionRepository.getUserTypeUses(e);

    for (HelenusEntity be : createBefore) {
      if (!processedSet.contains(be) && !stack.contains(be)) {
        eachUserTypeInRecursion(be, processedSet, stack, userTypeOps, action);
        processedSet.add(be);
      }
    }

    if (!processedSet.contains(e)) {
      action.accept(e);
      processedSet.add(e);
    }
  }

  private KeyspaceMetadata getKeyspaceMetadata() {
    if (keyspaceMetadata == null) {
      keyspaceMetadata =
          session.getCluster().getMetadata().getKeyspace(usingKeyspace.toLowerCase());
    }
    return keyspaceMetadata;
  }

  private TableMetadata getTableMetadata(HelenusEntity entity) {
    return getKeyspaceMetadata().getTable(entity.getName().getName());
  }

  private UserType getUserType(HelenusEntity entity) {
    return getKeyspaceMetadata().getUserType(entity.getName().getName());
  }
}<|MERGE_RESOLUTION|>--- conflicted
+++ resolved
@@ -277,11 +277,7 @@
           }
 
           DslExportable dsl = (DslExportable) Helenus.dsl(iface);
-<<<<<<< HEAD
-          dsl.setMetadata(session.getCluster().getMetadata());
-=======
           dsl.setCassandraMetadataForHelenusSesion(session.getCluster().getMetadata());
->>>>>>> 3ef4ddd5
           sessionRepository.add(dsl);
         });
 
