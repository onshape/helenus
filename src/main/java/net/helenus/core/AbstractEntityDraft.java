package net.helenus.core;

import com.google.common.primitives.Primitives;
import java.util.*;
import net.helenus.core.reflect.DefaultPrimitiveTypes;
import net.helenus.core.reflect.Drafted;
import net.helenus.core.reflect.MapExportable;
import net.helenus.mapping.MappingUtil;

public abstract class AbstractEntityDraft<E> implements Drafted<E> {

<<<<<<< HEAD
    private final Map<String, Object> backingMap = new HashMap<String, Object>();
    private final MapExportable entity;
    private final Map<String, Object> entityMap;
=======
  private final Map<String, Object> backingMap = new HashMap<String, Object>();
  private final MapExportable entity;
  private final Map<String, Object> entityMap;
>>>>>>> 953b4703

  public AbstractEntityDraft(MapExportable entity) {
    this.entity = entity;
    this.entityMap = entity != null ? entity.toMap() : new HashMap<String, Object>();
  }

  public abstract Class<E> getEntityClass();

  public E build() {
    return Helenus.map(getEntityClass(), toMap());
  }

  @SuppressWarnings("unchecked")
  protected <T> T get(Getter<T> getter, Class<?> returnType) {
    return (T) get(this.<T>methodNameFor(getter), returnType);
  }

<<<<<<< HEAD
    @SuppressWarnings("unchecked")
    protected <T> T get(Getter<T> getter, Class<?> returnType) {
        return (T) get(this.<T>methodNameFor(getter), returnType);
    }

    @SuppressWarnings("unchecked")
    protected <T> T get(String key, Class<?> returnType) {
        T value = (T) backingMap.get(key);
=======
  @SuppressWarnings("unchecked")
  protected <T> T get(String key, Class<?> returnType) {
    T value = (T) backingMap.get(key);
>>>>>>> 953b4703

    if (value == null) {
      value = (T) entityMap.get(key);
      if (value == null) {

        if (Primitives.allPrimitiveTypes().contains(returnType)) {

          DefaultPrimitiveTypes type = DefaultPrimitiveTypes.lookup(returnType);
          if (type == null) {
            throw new RuntimeException("unknown primitive type " + returnType);
          }

          return (T) type.getDefaultValue();
        }
      }
    }

<<<<<<< HEAD
    protected <T> Object set(Getter<T> getter, Object value) {
        return set(this.<T>methodNameFor(getter), value);
    }

    protected Object set(String key, Object value) {
        if (key == null || value == null) {
            return null;
        }

        backingMap.put(key, value);
        return value;
    }

    @SuppressWarnings("unchecked")
    protected <T> T mutate(Getter<T> getter, T value) {
        return (T) mutate(this.<T>methodNameFor(getter), value);
    }

    protected Object mutate(String key, Object value) {
        Objects.requireNonNull(key);
=======
    return value;
  }

  protected <T> Object set(Getter<T> getter, Object value) {
    return set(this.<T>methodNameFor(getter), value);
  }

  protected Object set(String key, Object value) {
    if (key == null || value == null) {
      return null;
    }

    backingMap.put(key, value);
    return value;
  }
>>>>>>> 953b4703

  @SuppressWarnings("unchecked")
  protected <T> T mutate(Getter<T> getter, T value) {
    return (T) mutate(this.<T>methodNameFor(getter), value);
  }

  protected Object mutate(String key, Object value) {
    Objects.requireNonNull(key);

<<<<<<< HEAD
            if (map.containsKey(key) && !value.equals(map.get(key))) {
                backingMap.put(key, value);
                return value;
            }

            return map.get(key);
        } else {
            backingMap.put(key, value);

            return null;
        }
    }

    private <T> String methodNameFor(Getter<T> getter) {
        return MappingUtil.resolveMappingProperty(getter)
                .getProperty()
                .getPropertyName();
    }

    public <T> Object unset(Getter<T> getter) {
        return unset(methodNameFor(getter));
    }

    public Object unset(String key) {
        if (key != null) {
            Object value = backingMap.get(key);
            backingMap.put(key, null);
            return value;
        }
        return null;
    }

    public <T> boolean reset(Getter<T> getter, T desiredValue) {
        return this.<T>reset(this.<T>methodNameFor(getter), desiredValue);
=======
    if (value == null) {
      return null;
    }

    if (entity != null) {
      Map<String, Object> map = entity.toMap();

      if (map.containsKey(key) && !value.equals(map.get(key))) {
        backingMap.put(key, value);
        return value;
      }

      return map.get(key);
    } else {
      backingMap.put(key, value);

      return null;
>>>>>>> 953b4703
    }
  }

  private <T> String methodNameFor(Getter<T> getter) {
    return MappingUtil.resolveMappingProperty(getter).getProperty().getPropertyName();
  }

  public <T> Object unset(Getter<T> getter) {
    return unset(methodNameFor(getter));
  }

<<<<<<< HEAD
    public Map<String, Object> toMap(Map<String, Object>entityMap) {
        Map<String, Object> combined;
        if (entityMap != null && entityMap.size() > 0) {
            combined = new HashMap<String, Object>(entityMap.size());
            for (String key : entityMap.keySet()) {
                combined.put(key, entityMap.get(key));
            }
        } else {
            combined = new HashMap<String, Object>(backingMap.size());
        }
        for (String key : mutated()) {
            combined.put(key, backingMap.get(key));
        }
        return combined;
    }

    @Override
    public Set<String> mutated() {
        return backingMap.keySet();
=======
  public Object unset(String key) {
    if (key != null) {
      Object value = backingMap.get(key);
      backingMap.put(key, null);
      return value;
    }
    return null;
  }

  public <T> boolean reset(Getter<T> getter, T desiredValue) {
    return this.<T>reset(this.<T>methodNameFor(getter), desiredValue);
  }

  public <T> boolean reset(String key, T desiredValue) {
    if (key != null && desiredValue != null) {
      @SuppressWarnings("unchecked")
      T currentValue = (T) backingMap.get(key);
      if (currentValue == null || !currentValue.equals(desiredValue)) {
        set(key, desiredValue);
        return true;
      }
>>>>>>> 953b4703
    }
    return false;
  }

  @Override
  public Map<String, Object> toMap() {
    return toMap(entityMap);
  }

  public Map<String, Object> toMap(Map<String, Object> entityMap) {
    Map<String, Object> combined;
    if (entityMap != null && entityMap.size() > 0) {
      combined = new HashMap<String, Object>(entityMap.size());
      for (String key : entityMap.keySet()) {
        combined.put(key, entityMap.get(key));
      }
    } else {
      combined = new HashMap<String, Object>(backingMap.size());
    }
    for (String key : mutated()) {
      combined.put(key, backingMap.get(key));
    }
    return combined;
  }

  @Override
  public Set<String> mutated() {
    return backingMap.keySet();
  }

  @Override
  public String toString() {
    return backingMap.toString();
  }
}<|MERGE_RESOLUTION|>--- conflicted
+++ resolved
@@ -9,15 +9,9 @@
 
 public abstract class AbstractEntityDraft<E> implements Drafted<E> {
 
-<<<<<<< HEAD
-    private final Map<String, Object> backingMap = new HashMap<String, Object>();
-    private final MapExportable entity;
-    private final Map<String, Object> entityMap;
-=======
   private final Map<String, Object> backingMap = new HashMap<String, Object>();
   private final MapExportable entity;
   private final Map<String, Object> entityMap;
->>>>>>> 953b4703
 
   public AbstractEntityDraft(MapExportable entity) {
     this.entity = entity;
@@ -35,20 +29,9 @@
     return (T) get(this.<T>methodNameFor(getter), returnType);
   }
 
-<<<<<<< HEAD
-    @SuppressWarnings("unchecked")
-    protected <T> T get(Getter<T> getter, Class<?> returnType) {
-        return (T) get(this.<T>methodNameFor(getter), returnType);
-    }
-
-    @SuppressWarnings("unchecked")
-    protected <T> T get(String key, Class<?> returnType) {
-        T value = (T) backingMap.get(key);
-=======
   @SuppressWarnings("unchecked")
   protected <T> T get(String key, Class<?> returnType) {
     T value = (T) backingMap.get(key);
->>>>>>> 953b4703
 
     if (value == null) {
       value = (T) entityMap.get(key);
@@ -66,28 +49,6 @@
       }
     }
 
-<<<<<<< HEAD
-    protected <T> Object set(Getter<T> getter, Object value) {
-        return set(this.<T>methodNameFor(getter), value);
-    }
-
-    protected Object set(String key, Object value) {
-        if (key == null || value == null) {
-            return null;
-        }
-
-        backingMap.put(key, value);
-        return value;
-    }
-
-    @SuppressWarnings("unchecked")
-    protected <T> T mutate(Getter<T> getter, T value) {
-        return (T) mutate(this.<T>methodNameFor(getter), value);
-    }
-
-    protected Object mutate(String key, Object value) {
-        Objects.requireNonNull(key);
-=======
     return value;
   }
 
@@ -103,7 +64,6 @@
     backingMap.put(key, value);
     return value;
   }
->>>>>>> 953b4703
 
   @SuppressWarnings("unchecked")
   protected <T> T mutate(Getter<T> getter, T value) {
@@ -113,42 +73,6 @@
   protected Object mutate(String key, Object value) {
     Objects.requireNonNull(key);
 
-<<<<<<< HEAD
-            if (map.containsKey(key) && !value.equals(map.get(key))) {
-                backingMap.put(key, value);
-                return value;
-            }
-
-            return map.get(key);
-        } else {
-            backingMap.put(key, value);
-
-            return null;
-        }
-    }
-
-    private <T> String methodNameFor(Getter<T> getter) {
-        return MappingUtil.resolveMappingProperty(getter)
-                .getProperty()
-                .getPropertyName();
-    }
-
-    public <T> Object unset(Getter<T> getter) {
-        return unset(methodNameFor(getter));
-    }
-
-    public Object unset(String key) {
-        if (key != null) {
-            Object value = backingMap.get(key);
-            backingMap.put(key, null);
-            return value;
-        }
-        return null;
-    }
-
-    public <T> boolean reset(Getter<T> getter, T desiredValue) {
-        return this.<T>reset(this.<T>methodNameFor(getter), desiredValue);
-=======
     if (value == null) {
       return null;
     }
@@ -166,7 +90,6 @@
       backingMap.put(key, value);
 
       return null;
->>>>>>> 953b4703
     }
   }
 
@@ -178,27 +101,6 @@
     return unset(methodNameFor(getter));
   }
 
-<<<<<<< HEAD
-    public Map<String, Object> toMap(Map<String, Object>entityMap) {
-        Map<String, Object> combined;
-        if (entityMap != null && entityMap.size() > 0) {
-            combined = new HashMap<String, Object>(entityMap.size());
-            for (String key : entityMap.keySet()) {
-                combined.put(key, entityMap.get(key));
-            }
-        } else {
-            combined = new HashMap<String, Object>(backingMap.size());
-        }
-        for (String key : mutated()) {
-            combined.put(key, backingMap.get(key));
-        }
-        return combined;
-    }
-
-    @Override
-    public Set<String> mutated() {
-        return backingMap.keySet();
-=======
   public Object unset(String key) {
     if (key != null) {
       Object value = backingMap.get(key);
@@ -220,7 +122,6 @@
         set(key, desiredValue);
         return true;
       }
->>>>>>> 953b4703
     }
     return false;
   }
