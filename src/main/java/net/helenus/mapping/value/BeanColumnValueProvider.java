--- conflicted
+++ resolved
@@ -26,11 +26,7 @@
 	INSTANCE;
 
 	@Override
-<<<<<<< HEAD
-	public <V> V getColumnValue(Object bean, int columnIndexUnused, HelenusProperty property) {
-=======
 	public <V> V getColumnValue(Object bean, int columnIndexUnused, HelenusProperty property, boolean immutable) {
->>>>>>> 17466918
 
 		Method getter = property.getGetterMethod();
 
