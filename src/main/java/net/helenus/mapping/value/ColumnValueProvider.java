--- conflicted
+++ resolved
@@ -23,15 +23,11 @@
 
 public interface ColumnValueProvider {
 
-<<<<<<< HEAD
-	<V> V getColumnValue(Object source, int columnIndex, HelenusProperty property);
-=======
 	<V> V getColumnValue(Object source, int columnIndex, HelenusProperty property, boolean immutable);
 
 	default <V> V getColumnValue(Object source, int columnIndex, HelenusProperty property) {
 		return getColumnValue(source, columnIndex, property, false);
 	}
->>>>>>> 17466918
 
 	default <T> TypeCodec<T> codecFor(DataType type) {
 		return CodecRegistry.DEFAULT_INSTANCE.codecFor(type);
