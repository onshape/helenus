/*
 *      Copyright (C) 2015 The Helenus Authors
 *
 *   Licensed under the Apache License, Version 2.0 (the "License");
 *   you may not use this file except in compliance with the License.
 *   You may obtain a copy of the License at
 *
 *      http://www.apache.org/licenses/LICENSE-2.0
 *
 *   Unless required by applicable law or agreed to in writing, software
 *   distributed under the License is distributed on an "AS IS" BASIS,
 *   WITHOUT WARRANTIES OR CONDITIONS OF ANY KIND, either express or implied.
 *   See the License for the specific language governing permissions and
 *   limitations under the License.
 */
package net.helenus.mapping.value;

import java.nio.ByteBuffer;
import java.util.Optional;
import java.util.function.Function;

import com.datastax.driver.core.DataType;
import com.datastax.driver.core.ProtocolVersion;
import com.datastax.driver.core.UDTValue;
import com.datastax.driver.core.UserType;

import net.helenus.core.SessionRepository;
import net.helenus.mapping.HelenusProperty;

public final class UDTColumnValueProvider implements ColumnValueProvider {

	private final SessionRepository repository;

	public UDTColumnValueProvider(SessionRepository repository) {
		this.repository = repository;
	}

	@Override
	@SuppressWarnings("unchecked")
<<<<<<< HEAD
	public <V> V getColumnValue(Object sourceObj, int columnIndexUnused, HelenusProperty property) {
=======
	public <V> V getColumnValue(Object sourceObj, int columnIndexUnused, HelenusProperty property, boolean immutable) {
>>>>>>> 17466918

		UDTValue source = (UDTValue) sourceObj;

		UserType userType = source.getType();

		String name = property.getColumnName().getName();

		ByteBuffer bytes = source.getBytesUnsafe(name);
		if (bytes == null) {
			return null;
		}

		DataType fieldType = userType.getFieldType(name);
		Object value = codecFor(fieldType).deserialize(bytes, ProtocolVersion.NEWEST_SUPPORTED);

		if (value != null) {

			Optional<Function<Object, Object>> converter = property.getReadConverter(repository);

			if (converter.isPresent()) {
				value = converter.get().apply(value);
			}
		}

		return (V) value;
	}
}<|MERGE_RESOLUTION|>--- conflicted
+++ resolved
@@ -37,11 +37,7 @@
 
 	@Override
 	@SuppressWarnings("unchecked")
-<<<<<<< HEAD
-	public <V> V getColumnValue(Object sourceObj, int columnIndexUnused, HelenusProperty property) {
-=======
 	public <V> V getColumnValue(Object sourceObj, int columnIndexUnused, HelenusProperty property, boolean immutable) {
->>>>>>> 17466918
 
 		UDTValue source = (UDTValue) sourceObj;
 
