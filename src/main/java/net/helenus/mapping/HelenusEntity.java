--- conflicted
+++ resolved
@@ -23,18 +23,6 @@
 public interface HelenusEntity {
 
 	HelenusEntityType getType();
-<<<<<<< HEAD
-
-	boolean isCacheable();
-
-	Class<?> getMappingInterface();
-
-	IdentityName getName();
-
-	Collection<HelenusProperty> getOrderedProperties();
-
-	HelenusProperty getProperty(String name);
-=======
 
 	boolean isCacheable();
 
@@ -47,5 +35,4 @@
 	HelenusProperty getProperty(String name);
 
 	List<Facet> getFacets();
->>>>>>> 17466918
 }