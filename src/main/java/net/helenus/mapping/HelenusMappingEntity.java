--- conflicted
+++ resolved
@@ -42,10 +42,7 @@
 	private final ImmutableMap<String, Method> methods;
 	private final ImmutableMap<String, HelenusProperty> props;
 	private final ImmutableList<HelenusProperty> orderedProps;
-<<<<<<< HEAD
-=======
 	private final List<Facet> facets;
->>>>>>> 17466918
 
 	public HelenusMappingEntity(Class<?> iface, Metadata metadata) {
 		this(iface, autoDetectType(iface), metadata);
@@ -111,9 +108,6 @@
 
 		validateOrdinals();
 
-<<<<<<< HEAD
-		cacheable = (null != iface.getDeclaredAnnotation(Cacheable.class));
-=======
 		// Caching
 		cacheable = (null != iface.getDeclaredAnnotation(Cacheable.class));
 
@@ -142,7 +136,6 @@
 			facetsBuilder.add(new UnboundFacet(primaryKeyProperties));
 		}
 		this.facets = facetsBuilder.build();
->>>>>>> 17466918
 	}
 
 	@Override
@@ -176,14 +169,11 @@
 	}
 
 	@Override
-<<<<<<< HEAD
-=======
 	public List<Facet> getFacets() {
 		return facets;
 	}
 
 	@Override
->>>>>>> 17466918
 	public IdentityName getName() {
 		return name;
 	}
