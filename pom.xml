--- conflicted
+++ resolved
@@ -4,13 +4,8 @@
 
     <modelVersion>4.0.0</modelVersion>
     <groupId>net.helenus</groupId>
-<<<<<<< HEAD
-    <artifactId>helenus-core</artifactId>
-    <version>2.0.40-SNAPSHOT</version>
-=======
     <artifactId>helenus-net-core</artifactId>
     <version>2.1</version>
->>>>>>> 7156d733
     <packaging>jar</packaging>
 
     <name>helenus</name>
